--- conflicted
+++ resolved
@@ -128,14 +128,9 @@
   "lend/interest_model",
   "lend/market",
   "lend/oracle",
-<<<<<<< HEAD
   "lend/overseer",
   "lend/mock_band_oracle"
 ])
-=======
-  "lend/overseer"*/
-]))
->>>>>>> ff6065cf
 ```
 
 ## Tests

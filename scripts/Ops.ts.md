--- conflicted
+++ resolved
@@ -158,16 +158,9 @@
 ### Deploy just the Lend
 
 ```typescript
-<<<<<<< HEAD
 import { deployLend, testLend } from "@sienna/lend"
 Fadroma.command("deploy lend", Deployments.new, deployLend)
 Fadroma.command("test lend", Deployments.activate, testLend)
-=======
-import { deployLend } from "@sienna/lend"
-Fadroma.command("deploy lend",
-  Deployments.new,
-  deployLend)
->>>>>>> ddcda283
 ```
 
 ### Add the AMM and Rewards to the TGE

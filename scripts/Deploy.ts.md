--- conflicted
+++ resolved
@@ -1449,8 +1449,6 @@
   INTEREST_MODEL: API.InterestModelClient
   ORACLE:         API.LendOracleClient
   MOCK_ORACLE:    API.MockOracleClient
-  TOKEN1:         API.AMMSnip20Client
-  TOKEN2:         API.AMMSnip20Client
 }
 ```
 
@@ -1485,19 +1483,15 @@
         } = context
 
   const { isDevnet } = agent.chain
+  console.log(templates);
 
   const [
     interestModelTemplate,
+    marketTemplate,
+    mockOracleTemplate,
     oracleTemplate,
-    marketTemplate,
     overseerTemplate,
-    mockOracleTemplate,
-<<<<<<< HEAD
-  ] = await uploader.uploadMany(await buildLend())
-=======
-    tokenTemplate,
   ] = templates
->>>>>>> 5802085b
 
   // Define names for deployed contracts
   const v = 'v1'
@@ -1517,36 +1511,21 @@
       multiplier_year
     })
 
-  // Create the mock oracle
+  // // Create the mock oracle
   const mockOracle = await deployment.init(
     deployAgent, mockOracleTemplate, names.mockOracle, {})
 
-  // Create the overseer
+   // Create the overseer
   await deployment.init(
     deployAgent, overseerTemplate, names.overseer, {
       entropy, prng_seed, close_factor, premium,
-<<<<<<< HEAD
-      market_contract: {
-        code_hash: marketTemplate.codeHash,
-        id:        Number(marketTemplate.codeId)
-      },
-      oracle_contract: {
-        code_hash: oracleTemplate.codeHash,
-        id:        Number(oracleTemplate.codeId)
-      },
-      oracle_source: {
-        code_hash: isDevnet ? mockOracle.codeHash : "55f701d7e86ad1758f6a812ac35174a4f911bc9a1e1066c3ca3ee63736408005",
-        address:   isDevnet ? mockOracle.address : "secret150e2n880rvlv9cm6aqsusu40jfl7x5zt6rt7na",
-      }
-=======
       market_contract: templateStruct(marketTemplate),
       oracle_contract: templateStruct(oracleTemplate),
-      oracle_source:   templateStruct(mockOracle)
->>>>>>> 5802085b
-    })
+      oracle_source:   linkStruct(mockOracle)
+    }
+  )
 
   // Return clients to the instantiated contracts
-
   const client = (Class, name) => new Class({...deployment.get(name), agent})
   return {
     OVERSEER:       client(API.LendOverseerClient,  names.overseer)
@@ -1555,17 +1534,8 @@
     // ORACLE:         new API.LendOracleClient({
     //   ...deployment.get(names.oracle),        agent
     // })
-<<<<<<< HEAD
-    MOCK_ORACLE:    new API.MockOracleClient({
-      ...deployment.get(names.mockOracle),    agent
-    })
-=======
     MOCK_ORACLE:    client(API.MockOracleClient, names.mockOracle)
-    TOKEN1:         client(API.AMMSnip20Client,  names.token1)
-    TOKEN2:         client(API.AMMSnip20Client,  names.token2)
->>>>>>> 5802085b
-  }
-
+  }
 }
 ```
 

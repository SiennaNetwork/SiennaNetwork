# Deploying contracts

|                     |                                   |
| ------------------- | --------------------------------- |
| **Entry point:**    | `pnpm deploy` or `pnpm -w deploy` |
| **Overview:**       | [./Deployment](./Deployment)      |
| **Implementation:** | [@fadroma/ops/Deploy](https://github.com/hackbg/fadroma/blob/v100/packages/ops/Deploy.ts)              |
| **Specification:**  | [@fadroma/ops/Deploy.spec](https://github.com/hackbg/fadroma/blob/v100/packages/ops/Deploy.spec.ts.md) |

```typescript
import Fadroma, { Console } from '@hackbg/fadroma'
const console = new Console('Deploy')
```

# Overview of build/upload/deploy workflow

```typescript
import { MigrationContext, buildAndUpload, buildAndUploadMany } from '@hackbg/fadroma'
import getSettings, { ONE_SIENNA } from '@sienna/settings'
import { versions, contracts, source, sources } from './Build'
import { canBuildAndUpload, inNewDeployment, inCurrentDeployment } from './misc'
```

The implementation of each deployment procedure is an `async function`
which takes a single argument, the `MigrationContext`, and performs
build, upload, and init/handle/query operations by means of the entries
of the migration context.

* `chain` and `agent`
* `builder` and `uploader`
* `deployment` and `prefix`

The migration context is populated by Each deploy command in this file begins by invoking
four pre-defined steps from Fadroma that populate
the `chain`, `agent`, `builder`, `uploader`, `deployment` and `prefix`
keys of the `MigrationContext` for subsequent command steps.

The `chain` and `agent` are taken from the environment (or `.env` file):
* **Env var:** `FADROMA_CHAIN`:       select mainnet, testnet, or devnet
* **Env var:** `SCRT_AGENT_MNEMONIC`: mnemonic of wallet used for deploy

The `builder` and `uploader` objects allow the source code of the contracts
to be reproducibly compiled and uploaded to the selected blockchain.
* **See [./Build](./Build.ts.md)** for info about how contracts are built.
* **See [./Upload](./Upload.ts.md)** for info about how contracts are uploaded.

# Pre-configured command steps

> **See also:** [How commands work](./README#how-commands-work)

```typescript
const Deployment = Fadroma.Deploy
const Deploy  = {}
const Upgrade = {}
```

The `Sienna` object is a collection of reusable, differently pre-configured
shorthands for the deployment procedures implemented in [./Subsystems](./Subsystems).

The [deployment commands](#deployment-command-definitions) available in the CLI
can then be composed out of these shorthands.

Use the `function` syntax when defining a pre-configured command
to give it a proper `name` to be printed in the console by the command runner.

# Deploy the initial TGE

> Do this with `pnpm deploy tge`

The **Sienna TGE (Token Generation Event)** is the
core of the Sienna Platform. It contains a token (SIENNA)
and two vesting contracts:

* with a complex, permanent schedule **(MGMT, short for Management)**
* one with a simple, reconfigurable schedule **(RPT, short for Remaining Pool Tokens)**.

This will create a new deployment
under `/receipts/$FADROMA_CHAIN/$TIMESTAMP`,
and deploy just the TGE contracts.

```typescript
import { deployTGE } from './Subsystems/SiennaTGE'
Deploy.TGE = deployTGE

Fadroma.command('tge', ...inNewDeployment, Deploy.TGE)
```

# Deploy auxiliary vestings

**Auxiliary vestings** work like the main TGE,
but distribute a pre-existing SNIP20 token.

```typescript
import { deployVesting } from './Subsystems/Vesting'
Deploy.Vesting = function deployVesting_HEAD ({ run }) {
  return run(deployVesting)
}

Fadroma.command('vesting',
  ...canBuildAndUpload,
  deployNewOnDevnetAppendOtherwise
  Deploy.Vesting,
  Deployment.Status
)

function deployNewOnDevnetAppendOtherwise (context) {
  return context.chain.isDevnet
    ? Deployment.New(context)
    : Deployment.Append(context)
},
```

# Deploy a SNIP20 token

```typescript
import { deployToken } from './Subsystems/Token'
Fadroma.command('token', ...inCurrentDeployment, deployToken)
```

# Deploy Sienna Swap (Factory + Exchange)

This procedure takes the active deployment (containing a TGE),
attaches a new AMM Factory to it, and uses that factory to
create the AMM Exchange liquidity pools that are configured
in the project settings, as well as each pool's correspongin
LP token.

The factory is the hub of the AMM. In order to work, it needs to be configured
with the proper contract templates, so this function builds and uploads those too (if absent).

> See also: [buildAMMTemplates](./Build.ts.md#building-the-templates-for-the-amm-factory).

```typescript
import {
  deployAMM,
  deployRouter
} from './Subsystems/SiennaSwap'

Deploy.AMM = {
  Latest: function deployAMM_HEAD ({ run }) {
    return run(deployAMM, { ammVersion: 'v2', ref: 'HEAD' })
  },
  v1: function deployAMM_v1 ({ run }) {
    return run(deployAMM, { ammVersion: 'v1' })
  },
  v2: function deployAMM_v2 ({ run }) {
    return run(deployAMM, { ammVersion: 'v2' })
  },
}

Deploy.Router = deployRouter
  
Fadroma.command('amm latest', ...inCurrentDeployment, Deploy.AMM.Latest)
Fadroma.command('amm stable', ...inCurrentDeployment, Deploy.AMM.v2)
Fadroma.command('amm legacy', ...inCurrentDeployment, Deploy.AMM.v1)
Fadroma.command('router',     ...inCurrentDeployment, Deploy.Router)
```

## Upgrade Sienna Swap

This procedure takes an existing AMM and
creates a new one with the same contract templates. 
Then, it recreates all the exchanges from the
old factory in the new one.

```typescript
import {
  upgradeAMM,
  upgradeAMMFactory_v1_to_v2,
  cloneAMMExchanges_v1_to_v2
} from './Subsystems/SiennaSwap'

Upgrade.AMM = {
  v1_to_v2: function upgradeAMM_v1_to_v2 ({ run }) {
    return run(upgradeAMM, { vOld: 'v1', vNew: 'v2' })
  },
  Factory: {
    v1_to_v2: upgradeAMMFactory_v1_to_v2
  },
  Exchanges: {
    v1_to_v2: cloneAMMExchanges_v1_to_v2
  }
}

Fadroma.command('amm v1_to_v2_all',       ...inCurrentDeployment, Upgrade.AMM.v1_to_v2)
Fadroma.command('amm v1_to_v2_factory',   ...inCurrentDeployment, Upgrade.AMM.Factory.v1_to_v2)
Fadroma.command('amm v1_to_v2_exchanges', ...inCurrentDeployment, Upgrade.AMM.Exchanges.v1_to_v2)
```

# Deploy Launchpad

```typescript
import { deployLaunchpad } from './Subsystems/SiennaLaunch'
Deploy.Launchpad = deployLaunchpad
Fadroma.command('launchpad', ...inCurrentDeployment, Deploy.Launchpad)
```

# Deploy Sienna Rewards

```typescript
import { deployRewards, deployRewardPool } from './Subsystems/SiennaRewards'
Deploy.Rewards = Object.assign(
  function deployRewards_HEAD ({ run }) {
    return run(deployRewards,   { version:   'v3', adjustRPT: true, ref: 'HEAD' })
  }, {
    v2: function deployRewards_v2 ({ run }) {
      return run(deployRewards, { version:   'v2', adjustRPT: true })
    },
    v3: function deployRewards_v3({ run }) {
      return run(deployRewards, { version:   'v3', adjustRPT: true })
    }
  }
)
Deploy.RewardPool = deployRewardPool

Fadroma.command('rewards wip', ...inCurrentDeployment, Deploy.Rewards)
Fadroma.command('rewards v2',  ...inCurrentDeployment, Deploy.Rewards.v2)
Fadroma.command('rewards v3',  ...inCurrentDeployment, Deploy.Rewards.v3)
Fadroma.command('reward pool', ...inCurrentDeployment, Deploy.RewardPool)
```

## Upgrade Sienna Rewards

```typescript
Upgrade.Rewards = {
  v2_to_v3: function upgradeRewards_v2_to_v3({ run }) {
    return run(upgradeRewards, { vOld: 'v2' vNew: 'v3' })
  }
}

Fadroma.command('rewards v2_to_v3', ...inCurrentDeployment, Upgrade.Rewards.v2_to_v3)
```

# Deploy Sienna Lend

> Run with `pnpm deploy lend`

```typescript
<<<<<<< HEAD
Fadroma.command("lend",
  ...inNewDeployment,
  Sienna.Deploy.Lend)
```

```typescript
type LendInterestModelOptions = {
  base_rate_year:       string
  blocks_year:          number
  jump_multiplier_year: string
  jump_threshold:       string
  multiplier_year:      string
}

type LendOverseerOptions = {
  entropy:        string
  prng_seed:      string
  close_factor:   string
  premium:        string
}

type LendContracts = {
  OVERSEER:       API.LendOverseerClient
  MARKET:         API.LendMarketClient
  INTEREST_MODEL: API.InterestModelClient
  ORACLE:         API.LendOracleClient
  MOCK_ORACLE:    API.MockOracleClient
}
```

</td><td valign="top">

```typescript
export async function deployLend (
  context: MigrationContext & LendInterestModelOptions & LendOverseerOptions
): Promise<LendContracts> {

  // 1. Expand dependencies and settings from context
  const { builder
        , ref = versions.HEAD
        , src = sources(ref, contracts.Lend)
        , uploader
        , templates = await buildAndUploadMany(builder, uploader, src)
        , deployAgent, deployment, prefix
        , agent

        // Interest model settings:
        , base_rate_year       =      "0.02"
        , blocks_year          = 5259600
        , jump_multiplier_year =      "4"
        , jump_threshold       =      "0.8"
        , multiplier_year      =      "0.225"

        // Overseer settings:
        , entropy      =  randomHex(36)
        , prng_seed    =  randomHex(36)
        , close_factor =  "0.5"
        , premium      =  "1.08"
        } = context

  const { isDevnet } = agent.chain

  const [
    interestModelTemplate,
    marketTemplate,
    mockOracleTemplate,
    oracleTemplate,
    overseerTemplate,
  ] = templates

  // Define names for deployed contracts
  const v = 'v1'
  const names = {
    interestModel: `Lend[${v}].InterestModel`,
    oracle:        `Lend[${v}].Oracle`,
    mockOracle:    `Lend[${v}].MockOracle`,
    overseer:      `Lend[${v}].Overseer`,
  }
  // Create the interest model
  await deployment.init(
    deployAgent, interestModelTemplate, names.interestModel, {
      base_rate_year,
      blocks_year,
      jump_multiplier_year,
      jump_threshold,
      multiplier_year
    })

  // // Create the mock oracle
  const mockOracle = await deployment.init(
    deployAgent, mockOracleTemplate, names.mockOracle, {})

   // Create the overseer
  await deployment.init(
    deployAgent, overseerTemplate, names.overseer, {
      entropy, prng_seed, close_factor, premium,
      market_contract: templateStruct(marketTemplate),
      oracle_contract: templateStruct(oracleTemplate),
      oracle_source:   isDevnet ? linkStruct(mockOracle) : {address: "secret150e2n880rvlv9cm6aqsusu40jfl7x5zt6rt7na", code_hash: "55f701d7e86ad1758f6a812ac35174a4f911bc9a1e1066c3ca3ee63736408005"}
    }
  )

  // Return clients to the instantiated contracts
  const client = (Class, name) => new Class({...deployment.get(name), agent})
  return {
    OVERSEER:       client(API.LendOverseerClient,  names.overseer)
    INTEREST_MODEL: client(API.InterestModelClient, names.interestModel)
    // TODO: get oracle by querying overseer (once this query exists)
    // ORACLE:         new API.LendOracleClient({
    //   ...deployment.get(names.oracle),        agent
    // })
    MOCK_ORACLE:    client(API.MockOracleClient, names.mockOracle)
  }
}
=======
import { deployLend } from './Subsystems/SiennaLend'
Deploy.Lend = deployLend
Fadroma.command("lend", ...inCurrentDeployment, deployLend)
>>>>>>> 88c1b175
```

# Deploy everything

(for different definitions of "everything")

## Latest stuff only

> Run with `pnpm deploy latest`

This is the simplest and fastest way to get up and running.
It deploys the latest development versions of everything.

```typescript
Fadroma.command('latest',
  ...inNewDeployment,
  Deploy.TGE,
  Deploy.AMM.Latest,
  Deploy.Rewards,
  Deploy.Router,
  Deploy.Lend,
  Deploy.Launchpad,
  Deployment.Status
)
```

## Full history of the deployment

> Run with `pnpm deploy all`

This is most faithful to production.
As blockchain deployments are append-only,
this goes through deploying the old versions
of contracts, then upgrading them to the latest
development versions.

```typescript
Fadroma.command('history',
  ...inNewDeployment,
  Deploy.TGE,
  Deploy.AMM.v1,
  Deploy.Rewards.v2,
  Deploy.Router,
  Deployment.Status,
  Upgrade.AMM.Factory.v1_to_v2,
  Upgrade.AMM.Exchanges.v1_to_v2,
  Upgrade.Rewards.v2_to_v3,
  Deployment.Status,
  Deploy.Lend,
  Deployment.Status
)
```

### Add AMM+Rewards on top of existing TGE

> Run with `pnpm deploy sans-tge`

The TGE is the most stable part of the project.
If you have a deployment containing a TGE (such as created by `pnpm deploy tge`)
and want to iterate on deploying the rest, this command makes it faster
by about 20 seconds.

```typescript
Fadroma.command('sans-tge',
  ...inCurrentDeployment,
  Deploy.AMM.v1,
  Deploy.Rewards.v2,
  Deployment.Status,
  Upgrade.AMM.Factory.v1_to_v2,
  Upgrade.AMM.Exchanges.v1_to_v2,
  Upgrade.Rewards.v2_to_v3,
  Deployment.Status
)
```

### Deploy latest AMM on top of existing TGE

This command requires a [selected deployment](#select-the-active-deployment),
to which it adds the contracts for Sienna Swap.

```typescript
Fadroma.command('amm v2',
  ...inCurrentDeployment,
  Deploy.AMM.v2
)
```

## Legacy deployment (circa January 2022)

This contains the first live versions of TGE, AMM, and Rewards.

> Rewards start from v2 because v1.0.0 was a dead end and
> when deploying v2.0.0 as "public v1", there was a false start.

Use as basis to test the AMM v2 + Rewards v3 upgrade.

```typescript
Fadroma.command('legacy',
  ...inNewDeployment,
  Deploy.TGE,
  Deployment.Status,
  Deploy.AMM.v1,
  Deployment.Status,
  Deploy.Rewards.v2,
  Deployment.Status
)
```

## Entry point

```typescript
export default Fadroma.module(import.meta.url)
```<|MERGE_RESOLUTION|>--- conflicted
+++ resolved
@@ -236,126 +236,9 @@
 > Run with `pnpm deploy lend`
 
 ```typescript
-<<<<<<< HEAD
-Fadroma.command("lend",
-  ...inNewDeployment,
-  Sienna.Deploy.Lend)
-```
-
-```typescript
-type LendInterestModelOptions = {
-  base_rate_year:       string
-  blocks_year:          number
-  jump_multiplier_year: string
-  jump_threshold:       string
-  multiplier_year:      string
-}
-
-type LendOverseerOptions = {
-  entropy:        string
-  prng_seed:      string
-  close_factor:   string
-  premium:        string
-}
-
-type LendContracts = {
-  OVERSEER:       API.LendOverseerClient
-  MARKET:         API.LendMarketClient
-  INTEREST_MODEL: API.InterestModelClient
-  ORACLE:         API.LendOracleClient
-  MOCK_ORACLE:    API.MockOracleClient
-}
-```
-
-</td><td valign="top">
-
-```typescript
-export async function deployLend (
-  context: MigrationContext & LendInterestModelOptions & LendOverseerOptions
-): Promise<LendContracts> {
-
-  // 1. Expand dependencies and settings from context
-  const { builder
-        , ref = versions.HEAD
-        , src = sources(ref, contracts.Lend)
-        , uploader
-        , templates = await buildAndUploadMany(builder, uploader, src)
-        , deployAgent, deployment, prefix
-        , agent
-
-        // Interest model settings:
-        , base_rate_year       =      "0.02"
-        , blocks_year          = 5259600
-        , jump_multiplier_year =      "4"
-        , jump_threshold       =      "0.8"
-        , multiplier_year      =      "0.225"
-
-        // Overseer settings:
-        , entropy      =  randomHex(36)
-        , prng_seed    =  randomHex(36)
-        , close_factor =  "0.5"
-        , premium      =  "1.08"
-        } = context
-
-  const { isDevnet } = agent.chain
-
-  const [
-    interestModelTemplate,
-    marketTemplate,
-    mockOracleTemplate,
-    oracleTemplate,
-    overseerTemplate,
-  ] = templates
-
-  // Define names for deployed contracts
-  const v = 'v1'
-  const names = {
-    interestModel: `Lend[${v}].InterestModel`,
-    oracle:        `Lend[${v}].Oracle`,
-    mockOracle:    `Lend[${v}].MockOracle`,
-    overseer:      `Lend[${v}].Overseer`,
-  }
-  // Create the interest model
-  await deployment.init(
-    deployAgent, interestModelTemplate, names.interestModel, {
-      base_rate_year,
-      blocks_year,
-      jump_multiplier_year,
-      jump_threshold,
-      multiplier_year
-    })
-
-  // // Create the mock oracle
-  const mockOracle = await deployment.init(
-    deployAgent, mockOracleTemplate, names.mockOracle, {})
-
-   // Create the overseer
-  await deployment.init(
-    deployAgent, overseerTemplate, names.overseer, {
-      entropy, prng_seed, close_factor, premium,
-      market_contract: templateStruct(marketTemplate),
-      oracle_contract: templateStruct(oracleTemplate),
-      oracle_source:   isDevnet ? linkStruct(mockOracle) : {address: "secret150e2n880rvlv9cm6aqsusu40jfl7x5zt6rt7na", code_hash: "55f701d7e86ad1758f6a812ac35174a4f911bc9a1e1066c3ca3ee63736408005"}
-    }
-  )
-
-  // Return clients to the instantiated contracts
-  const client = (Class, name) => new Class({...deployment.get(name), agent})
-  return {
-    OVERSEER:       client(API.LendOverseerClient,  names.overseer)
-    INTEREST_MODEL: client(API.InterestModelClient, names.interestModel)
-    // TODO: get oracle by querying overseer (once this query exists)
-    // ORACLE:         new API.LendOracleClient({
-    //   ...deployment.get(names.oracle),        agent
-    // })
-    MOCK_ORACLE:    client(API.MockOracleClient, names.mockOracle)
-  }
-}
-=======
 import { deployLend } from './Subsystems/SiennaLend'
 Deploy.Lend = deployLend
 Fadroma.command("lend", ...inCurrentDeployment, deployLend)
->>>>>>> 88c1b175
 ```
 
 # Deploy everything

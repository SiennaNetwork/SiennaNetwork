[package]
name = "amm-shared"
version = "0.1.0"
authors = ["Asparuh Kamenov <asparuhkamenov@gmail.com>"]
edition = "2018"

# See more keys and their definitions at https://doc.rust-lang.org/cargo/reference/manifest.html

[dependencies]
schemars = "0.7"
serde = { version = "1.0.103", default-features = false, features = ["derive"] }
fadroma = { path = "../fadroma-21.07/core", features = [
  "scrt-addr",
  "scrt-callback",
  "scrt-contract",
  "scrt-migrate",
  "scrt-storage"
] }
composable-snip20 = { path = "../fadroma-21.07/scrt-snip20" }
<<<<<<< HEAD
fadroma-scrt-utils = { path = "../fadroma-21.07/scrt-utils" }
fadroma-scrt-addr = { path = "../fadroma-21.07/scrt-addr" }
fadroma-scrt-callback = { path = "../fadroma-21.07/scrt-callback" }
fadroma-scrt-migrate = { path = "../fadroma-21.07/scrt-migrate" }
fadroma-scrt-storage = { path = "../fadroma-21.07/scrt-storage" }

fadroma = { path = "../fadroma-21.07/core", features = [
    "scrt-addr",
    "scrt-callback",
    "scrt-contract",
    "scrt-migrate",
    "scrt-storage",
] }
=======
composable-admin = { path = "../fadroma-21.07/scrt-admin/composable-admin" }
>>>>>>> e623e2e3
<|MERGE_RESOLUTION|>--- conflicted
+++ resolved
@@ -14,23 +14,7 @@
   "scrt-callback",
   "scrt-contract",
   "scrt-migrate",
-  "scrt-storage"
+  "scrt-storage",
 ] }
 composable-snip20 = { path = "../fadroma-21.07/scrt-snip20" }
-<<<<<<< HEAD
-fadroma-scrt-utils = { path = "../fadroma-21.07/scrt-utils" }
-fadroma-scrt-addr = { path = "../fadroma-21.07/scrt-addr" }
-fadroma-scrt-callback = { path = "../fadroma-21.07/scrt-callback" }
-fadroma-scrt-migrate = { path = "../fadroma-21.07/scrt-migrate" }
-fadroma-scrt-storage = { path = "../fadroma-21.07/scrt-storage" }
-
-fadroma = { path = "../fadroma-21.07/core", features = [
-    "scrt-addr",
-    "scrt-callback",
-    "scrt-contract",
-    "scrt-migrate",
-    "scrt-storage",
-] }
-=======
-composable-admin = { path = "../fadroma-21.07/scrt-admin/composable-admin" }
->>>>>>> e623e2e3
+composable-admin = { path = "../fadroma-21.07/scrt-admin/composable-admin" }
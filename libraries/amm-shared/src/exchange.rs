<<<<<<< HEAD
use crate::token_pair::TokenPair;
use fadroma::scrt::addr::{Canonize, Humanize};
use fadroma::scrt::cosmwasm_std::{Api, CanonicalAddr, HumanAddr, StdResult};
=======
use fadroma::scrt::{
    cosmwasm_std::{HumanAddr, StdResult, Api, CanonicalAddr},
    addr::{Canonize, Humanize}
};
use crate::token_pair::TokenPair;
>>>>>>> e623e2e3
use schemars::JsonSchema;
use serde::{Deserialize, Serialize};

/// Represents the address of an exchange and the pair that it manages
#[derive(Serialize, Deserialize, JsonSchema, Clone, PartialEq, Debug)]
pub struct Exchange<A: Clone> {
    /// The pair that the contract manages.
    pub pair: TokenPair<A>,
    /// Address of the contract that manages the exchange.
    pub address: A,
}

impl Canonize<Exchange<CanonicalAddr>> for Exchange<HumanAddr> {
    fn canonize(&self, api: &impl Api) -> StdResult<Exchange<CanonicalAddr>> {
        Ok(Exchange {
            pair: self.pair.canonize(api)?,
            address: self.address.canonize(api)?,
        })
    }
}

impl Humanize<Exchange<HumanAddr>> for Exchange<CanonicalAddr> {
    fn humanize(&self, api: &impl Api) -> StdResult<Exchange<HumanAddr>> {
        Ok(Exchange {
            pair: self.pair.humanize(api)?,
            address: api.human_address(&self.address)?,
        })
    }
}

<<<<<<< HEAD
#[deprecated(note = "please use Exchange<CanonicalAddr> instead")]
pub type ExchangeStored = Exchange<CanonicalAddr>;

=======
>>>>>>> e623e2e3
#[derive(Serialize, Deserialize, JsonSchema, PartialEq, Debug, Clone)]
pub struct ExchangeSettings<A> {
    pub swap_fee: Fee,
    pub sienna_fee: Fee,
    pub sienna_burner: Option<A>,
}

<<<<<<< HEAD
#[deprecated(note = "please use ExchangeSettings<CanonicalAddr> instead")]
pub type ExchangeSettingsStored = ExchangeSettings<CanonicalAddr>;

=======
>>>>>>> e623e2e3
impl ExchangeSettings<HumanAddr> {
    pub fn canonize(&self, api: &impl Api) -> StdResult<ExchangeSettings<CanonicalAddr>> {
        Ok(ExchangeSettings {
            swap_fee: self.swap_fee,
            sienna_fee: self.sienna_fee,
            sienna_burner: if let Some(info) = &self.sienna_burner {
                Some(info.canonize(api)?)
            } else {
                None
            },
        })
    }
}

impl ExchangeSettings<CanonicalAddr> {
    pub fn humanize(self, api: &impl Api) -> StdResult<ExchangeSettings<HumanAddr>> {
        Ok(ExchangeSettings {
            swap_fee: self.swap_fee,
            sienna_fee: self.sienna_fee,
            sienna_burner: if let Some(info) = self.sienna_burner {
                Some(info.humanize(api)?)
            } else {
                None
            },
        })
    }
}

#[derive(Serialize, Deserialize, JsonSchema, PartialEq, Clone, Copy, Debug)]
pub struct Fee {
    pub nom: u8,
    pub denom: u16,
}

impl Fee {
    pub fn new(nom: u8, denom: u16) -> Self {
        Self { nom, denom }
    }
}<|MERGE_RESOLUTION|>--- conflicted
+++ resolved
@@ -1,14 +1,8 @@
-<<<<<<< HEAD
-use crate::token_pair::TokenPair;
-use fadroma::scrt::addr::{Canonize, Humanize};
-use fadroma::scrt::cosmwasm_std::{Api, CanonicalAddr, HumanAddr, StdResult};
-=======
 use fadroma::scrt::{
     cosmwasm_std::{HumanAddr, StdResult, Api, CanonicalAddr},
     addr::{Canonize, Humanize}
 };
 use crate::token_pair::TokenPair;
->>>>>>> e623e2e3
 use schemars::JsonSchema;
 use serde::{Deserialize, Serialize};
 
@@ -39,12 +33,6 @@
     }
 }
 
-<<<<<<< HEAD
-#[deprecated(note = "please use Exchange<CanonicalAddr> instead")]
-pub type ExchangeStored = Exchange<CanonicalAddr>;
-
-=======
->>>>>>> e623e2e3
 #[derive(Serialize, Deserialize, JsonSchema, PartialEq, Debug, Clone)]
 pub struct ExchangeSettings<A> {
     pub swap_fee: Fee,
@@ -52,12 +40,6 @@
     pub sienna_burner: Option<A>,
 }
 
-<<<<<<< HEAD
-#[deprecated(note = "please use ExchangeSettings<CanonicalAddr> instead")]
-pub type ExchangeSettingsStored = ExchangeSettings<CanonicalAddr>;
-
-=======
->>>>>>> e623e2e3
 impl ExchangeSettings<HumanAddr> {
     pub fn canonize(&self, api: &impl Api) -> StdResult<ExchangeSettings<CanonicalAddr>> {
         Ok(ExchangeSettings {

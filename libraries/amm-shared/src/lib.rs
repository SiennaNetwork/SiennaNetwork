--- conflicted
+++ resolved
@@ -1,25 +1,8 @@
 // Modules re-export
-<<<<<<< HEAD
 pub use composable_admin as admin;
 pub use composable_snip20 as snip20_impl;
+pub use fadroma;
 
-pub mod fadroma {
-    pub use fadroma_scrt_addr as address;
-    pub use fadroma_scrt_callback as callback;
-    pub use fadroma_scrt_migrate as migrate;
-    pub use fadroma_scrt_storage as storage;
-    pub use fadroma_scrt_utils as utils;
-}
-
-pub use data::*;
-pub use display::*;
-pub use exchange::*;
-=======
-pub use fadroma;
-pub use composable_admin as admin;
-pub use composable_snip20 as snip20_impl;
-
->>>>>>> e623e2e3
 pub use token_pair::*;
 pub use token_pair_amount::*;
 pub use token_type::*;
@@ -27,28 +10,18 @@
 
 pub mod msg;
 
-<<<<<<< HEAD
-mod data;
 mod display;
 mod exchange;
 mod token_pair;
 mod token_pair_amount;
 mod token_type;
 mod token_type_amount;
-=======
-mod token_pair;
-mod token_pair_amount;
-mod token_type;
-mod token_type_amount;
-mod exchange;
-mod display;
 
 use schemars::JsonSchema;
-use serde::{Serialize, Deserialize};
+use serde::{Deserialize, Serialize};
 
 #[derive(Serialize, Deserialize, JsonSchema)]
 pub struct Pagination {
     pub start: u64,
-    pub limit: u8
-}
->>>>>>> e623e2e3
+    pub limit: u8,
+}
pub use crate::snip20_impl::msg as snip20;

use fadroma::scrt::{
    callback::{Callback, ContractInstance, ContractInstantiationInfo},
    cosmwasm_std::{Binary, Decimal, HumanAddr, Uint128},
    migrate::types::ContractStatusLevel,
};
use schemars::JsonSchema;
use serde::{Deserialize, Serialize};

use crate::{TokenPair, TokenPairAmount, TokenType, TokenTypeAmount};

pub mod factory {
    use super::ido::TokenSaleConfig;
    use super::*;
    use crate::{
        exchange::{Exchange, ExchangeSettings},
        Pagination,
    };
    use composable_admin::admin::{AdminHandleMsg, AdminQueryMsg};

    #[derive(Serialize, Deserialize, Clone, Debug, PartialEq, JsonSchema)]
    pub struct InitMsg {
        pub snip20_contract: ContractInstantiationInfo,
        pub lp_token_contract: ContractInstantiationInfo,
        pub pair_contract: ContractInstantiationInfo,
        pub ido_contract: ContractInstantiationInfo,
        pub exchange_settings: ExchangeSettings<HumanAddr>,
        pub admin: Option<HumanAddr>,
        pub prng_seed: Binary,
    }

    #[derive(Serialize, Deserialize, JsonSchema)]
    #[serde(rename_all = "snake_case")]
    pub enum HandleMsg {
        /// Set pause/migration status
        SetStatus {
            level: ContractStatusLevel,
            reason: String,
            new_address: Option<HumanAddr>,
        },
        /// Set contract templates and exchange settings. Admin only command.
        SetConfig {
            snip20_contract: Option<ContractInstantiationInfo>,
            lp_token_contract: Option<ContractInstantiationInfo>,
            pair_contract: Option<ContractInstantiationInfo>,
            ido_contract: Option<ContractInstantiationInfo>,
            exchange_settings: Option<ExchangeSettings<HumanAddr>>,
        },
        /// Instantiates an exchange pair contract
        CreateExchange {
            pair: TokenPair<HumanAddr>,
        },
        /// Instantiates an IDO contract
        CreateIdo {
            info: TokenSaleConfig,
        },
        /// Add addresses that are allowed to create IDOs
        IdoWhitelist {
            addresses: Vec<HumanAddr>
        },
        /// Used by a newly instantiated exchange contract to register
        /// itself with the factory
        RegisterExchange {
            pair: TokenPair<HumanAddr>,
            signature: Binary,
        },
        /// Used by a newly instantiated IDO contract to register
        /// itself with the factory
        RegisterIdo {
            signature: Binary,
        },
        /// Adds already created exchanges to the registry. Admin only command.
        AddExchanges {
            exchanges: Vec<Exchange<HumanAddr>>,
        },
        /// Adds already created IDO addresses to the registry. Admin only command.
        AddIdos {
            idos: Vec<HumanAddr>,
        },
        Admin(AdminHandleMsg),
    }

    #[derive(Serialize, Deserialize, JsonSchema)]
    #[serde(rename_all = "snake_case")]
    pub enum QueryMsg {
        /// Get pause/migration status
        Status,
        /// Get configuration (contract templates and exchange settings)
        GetConfig {},
        GetExchangeAddress {
            pair: TokenPair<HumanAddr>,
        },
        ListIdos {
            pagination: Pagination,
        },
        ListExchanges {
            pagination: Pagination,
        },
        GetExchangeSettings,

        Admin(AdminQueryMsg),
    }

    #[derive(Serialize, Deserialize, Debug, JsonSchema, PartialEq)]
    #[serde(rename_all = "snake_case")]
    pub enum QueryResponse {
        GetExchangeAddress {
            address: HumanAddr,
        },
        ListIdos {
            idos: Vec<HumanAddr>,
        },
        ListExchanges {
            exchanges: Vec<Exchange<HumanAddr>>,
        },
        GetExchangeSettings {
            settings: ExchangeSettings<HumanAddr>,
        },
        Config {
            snip20_contract: ContractInstantiationInfo,
            lp_token_contract: ContractInstantiationInfo,
            pair_contract: ContractInstantiationInfo,
            ido_contract: ContractInstantiationInfo,
            exchange_settings: ExchangeSettings<HumanAddr>,
        },
    }
}

pub mod exchange {
    use super::*;

    #[derive(Serialize, Deserialize, Clone, Debug, PartialEq, JsonSchema)]
    pub struct InitMsg {
        /// The tokens that will be managed by the exchange
        pub pair: TokenPair<HumanAddr>,
        /// LP token instantiation info
        pub lp_token_contract: ContractInstantiationInfo,
        /// Used by the exchange contract to
        /// send back its address to the factory on init
        pub factory_info: ContractInstance<HumanAddr>,
        pub callback: Callback<HumanAddr>,
        pub prng_seed: Binary,
    }

    #[derive(Serialize, Deserialize, JsonSchema)]
    #[serde(rename_all = "snake_case")]
    pub enum HandleMsg {
        /// Set pause/migration status
        SetStatus {
            level: ContractStatusLevel,
            reason: String,
            new_address: Option<HumanAddr>,
        },
        AddLiquidity {
            deposit: TokenPairAmount<HumanAddr>,
            /// The amount the price moves in a trading pair between when a transaction is submitted and when it is executed.
            /// Transactions that exceed this threshold will be rejected.
            slippage_tolerance: Option<Decimal>,
        },
        Swap {
            /// The token type to swap from.
            offer: TokenTypeAmount<HumanAddr>,
            expected_return: Option<Uint128>,
            recipient: Option<HumanAddr>,
        },
        // SNIP20 receiver interface
        Receive {
            from: HumanAddr,
            msg: Option<Binary>,
            amount: Uint128,
        },
        /// Sent by the LP token contract so that we can record its address.
        OnLpTokenInit,
    }

    #[derive(Serialize, Deserialize, JsonSchema)]
    #[serde(rename_all = "snake_case")]
    pub enum ReceiverCallbackMsg {
        Swap {
            expected_return: Option<Uint128>,
            recipient: Option<HumanAddr>,
        },
        RemoveLiquidity {
            recipient: HumanAddr,
        },
    }

    #[derive(Serialize, Deserialize, JsonSchema)]
    #[serde(rename_all = "snake_case")]
    pub enum QueryMsg {
        /// Get pause/migration status
        Status,
        PairInfo,
        SwapSimulation {
            /// The token type to swap from.
            offer: TokenTypeAmount<HumanAddr>,
        },
    }

    #[derive(Serialize, Deserialize, JsonSchema)]
    #[serde(rename_all = "snake_case")]
    pub enum QueryMsgResponse {
        PairInfo {
            liquidity_token: ContractInstance<HumanAddr>,
            factory: ContractInstance<HumanAddr>,
            pair: TokenPair<HumanAddr>,
            amount_0: Uint128,
            amount_1: Uint128,
            total_liquidity: Uint128,
            contract_version: u32,
        },
    }

    #[derive(Serialize, Deserialize, JsonSchema)]
    pub struct SwapSimulationResponse {
        pub return_amount: Uint128,
        pub spread_amount: Uint128,
        pub commission_amount: Uint128,
    }
}

pub mod ido {
    use super::*;
    use composable_admin::admin::{AdminHandleMsg, AdminQueryMsg};
    use fadroma::scrt::callback::ContractInstance;

    #[derive(Serialize, Deserialize, JsonSchema)]
    pub struct InitMsg {
        pub info: TokenSaleConfig,
        /// Should be the address of the original sender, since this is initiated by the factory.
        pub admin: HumanAddr,
        /// Used by the IDO to register itself with the factory.
        pub callback: Callback<HumanAddr>,
    }
<<<<<<< HEAD
    #[derive(Serialize, Deserialize, JsonSchema)]
=======
    
    #[derive(Serialize, Deserialize, JsonSchema, Clone)]
>>>>>>> c46a30c9
    pub struct TokenSaleConfig {
        /// The token that will be used to buy the SNIP20.
        pub input_token: TokenType<HumanAddr>,
        /// The price for a single token.
        pub rate: Uint128,
        // The address of the SNIP20 token beind sold.
        pub sold_token: ContractInstance<HumanAddr>,
        /// The addresses that are eligible to participate in the sale.
        pub whitelist: Vec<HumanAddr>,
        /// The maximum number of participants allowed.
        pub max_seats: u32,
        /// The total amount that each participant is allowed to buy.
        pub max_allocation: Uint128,
        /// The minimum amount that each participant is allowed to buy.
        pub min_allocation: Uint128,
        /// Time when the sale will start (if None, it will start immediately)
        pub start_time: Option<u64>,
        /// Time when the sale will end
        pub end_time: u64,
        /// Seed for creating viewkey
        pub prng_seed: Option<Binary>,
        /// Entropy for creating viewkey
        pub entropy: Option<Binary>,
    }

    #[derive(Serialize, Deserialize, JsonSchema)]
    #[serde(rename_all = "snake_case")]
    pub enum HandleMsg {
        /// Swap custom or native coin for selling coin
        Swap { amount: Uint128 },
        /// Change admin handle
        Admin(AdminHandleMsg),
        /// Ask for a refund after the sale is finished
        AdminRefund { address: Option<HumanAddr> },
        /// Admin can claim profits from sale after the sale finishes
        AdminClaim { address: Option<HumanAddr> },
        /// Get status of the amount already claimed
        AdminStatus,
        /// Add new address to whitelist
        AdminAddAddress { address: HumanAddr },
    }

    #[derive(Serialize, Deserialize, JsonSchema)]
    #[serde(rename_all = "snake_case")]
    pub enum QueryMsg {
        GetRate,
        Admin(AdminQueryMsg),
    }

    #[derive(Serialize, Deserialize, JsonSchema)]
    #[serde(rename_all = "snake_case")]
    pub enum QueryResponse {
        GetRate { rate: Uint128 },
    }
}<|MERGE_RESOLUTION|>--- conflicted
+++ resolved
@@ -57,7 +57,7 @@
         },
         /// Add addresses that are allowed to create IDOs
         IdoWhitelist {
-            addresses: Vec<HumanAddr>
+            addresses: Vec<HumanAddr>,
         },
         /// Used by a newly instantiated exchange contract to register
         /// itself with the factory
@@ -233,12 +233,7 @@
         /// Used by the IDO to register itself with the factory.
         pub callback: Callback<HumanAddr>,
     }
-<<<<<<< HEAD
-    #[derive(Serialize, Deserialize, JsonSchema)]
-=======
-    
     #[derive(Serialize, Deserialize, JsonSchema, Clone)]
->>>>>>> c46a30c9
     pub struct TokenSaleConfig {
         /// The token that will be used to buy the SNIP20.
         pub input_token: TokenType<HumanAddr>,

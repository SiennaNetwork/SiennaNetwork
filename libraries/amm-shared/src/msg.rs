pub use crate::snip20_impl::msg as snip20;

use cosmwasm_std::{Binary, Decimal, HumanAddr, Uint128};
use fadroma::scrt::callback::{Callback, ContractInstance, ContractInstantiationInfo};
use fadroma::scrt::migrate::types::ContractStatusLevel;
use schemars::JsonSchema;
use serde::{Deserialize, Serialize};
<<<<<<< HEAD
=======
use fadroma::scrt::{
    cosmwasm_std::{HumanAddr, Binary, Uint128, Decimal},
    callback::{ContractInstantiationInfo, ContractInstance, Callback},
    migrate::types::ContractStatusLevel
};
>>>>>>> e623e2e3

use crate::{TokenPair, TokenPairAmount, TokenType, TokenTypeAmount};

pub mod factory {
    use super::ido::TokenSaleConfig;
    use super::*;
    use crate::{Exchange, ExchangeSettings, Pagination};
    use composable_admin::admin::{AdminHandleMsg, AdminQueryMsg};

    #[derive(Serialize, Deserialize, Clone, Debug, PartialEq, JsonSchema)]
    pub struct InitMsg {
        pub snip20_contract: ContractInstantiationInfo,
        pub lp_token_contract: ContractInstantiationInfo,
        pub pair_contract: ContractInstantiationInfo,
        pub ido_contract: ContractInstantiationInfo,
        pub exchange_settings: ExchangeSettings<HumanAddr>,
<<<<<<< HEAD
        pub admin: Option<HumanAddr>,
=======
        pub admin:             Option<HumanAddr>,
        pub prng_seed:         Binary
>>>>>>> e623e2e3
    }

    #[derive(Serialize, Deserialize, JsonSchema)]
    #[serde(rename_all = "snake_case")]
    pub enum HandleMsg {
        /// Set pause/migration status
        SetStatus {
            level: ContractStatusLevel,
            reason: String,
            new_address: Option<HumanAddr>,
        },
        /// Set contract templates and exchange settings. Admin only command.
        SetConfig {
            snip20_contract: Option<ContractInstantiationInfo>,
            lp_token_contract: Option<ContractInstantiationInfo>,
            pair_contract: Option<ContractInstantiationInfo>,
            ido_contract: Option<ContractInstantiationInfo>,
            exchange_settings: Option<ExchangeSettings<HumanAddr>>,
        },
        /// Instantiates an exchange pair contract
        CreateExchange {
            pair: TokenPair<HumanAddr>,
        },
        /// Instantiates an IDO contract
        CreateIdo {
            info: TokenSaleConfig,
        },
        /// Used by a newly instantiated exchange contract to register
        /// itself with the factory
        RegisterExchange {
            pair: TokenPair<HumanAddr>,
            signature: Binary,
        },
        /// Used by a newly instantiated IDO contract to register
        /// itself with the factory
        RegisterIdo {
            signature: Binary,
        },
        /// Adds already created exchanges to the registry. Admin only command.
        AddExchanges {
            exchanges: Vec<Exchange<HumanAddr>>,
        },
        /// Adds already created IDO addresses to the registry. Admin only command.
        AddIdos {
            idos: Vec<HumanAddr>,
        },
        Admin(AdminHandleMsg),
    }

    #[derive(Serialize, Deserialize, JsonSchema)]
    #[serde(rename_all = "snake_case")]
    pub enum QueryMsg {
        /// Get pause/migration status
        Status,
        /// Get configuration (contract templates and exchange settings)
        GetConfig {},
        GetExchangeAddress {
            pair: TokenPair<HumanAddr>,
        },
        ListIdos {
            pagination: Pagination,
        },
        ListExchanges {
            pagination: Pagination,
        },
        GetExchangeSettings,

        Admin(AdminQueryMsg),
    }

    #[derive(Serialize, Deserialize, Debug, JsonSchema, PartialEq)]
    #[serde(rename_all = "snake_case")]
    pub enum QueryResponse {
        GetExchangeAddress {
            address: HumanAddr,
        },
        ListIdos {
            idos: Vec<HumanAddr>,
        },
        ListExchanges {
            exchanges: Vec<Exchange<HumanAddr>>,
        },
        GetExchangeSettings {
            settings: ExchangeSettings<HumanAddr>,
        },
        Config {
            snip20_contract: ContractInstantiationInfo,
            lp_token_contract: ContractInstantiationInfo,
            pair_contract: ContractInstantiationInfo,
            ido_contract: ContractInstantiationInfo,
            exchange_settings: ExchangeSettings<HumanAddr>,
        },
    }
}

pub mod exchange {
    use super::*;

    #[derive(Serialize, Deserialize, Clone, Debug, PartialEq, JsonSchema)]
    pub struct InitMsg {
        /// The tokens that will be managed by the exchange
        pub pair: TokenPair<HumanAddr>,
        /// LP token instantiation info
        pub lp_token_contract: ContractInstantiationInfo,
        /// Used by the exchange contract to
        /// send back its address to the factory on init
        pub factory_info: ContractInstance<HumanAddr>,
        pub callback: Callback<HumanAddr>,
<<<<<<< HEAD
=======
        pub prng_seed: Binary
>>>>>>> e623e2e3
    }

    #[derive(Serialize, Deserialize, JsonSchema)]
    #[serde(rename_all = "snake_case")]
    pub enum HandleMsg {
        /// Set pause/migration status
        SetStatus {
            level: ContractStatusLevel,
            reason: String,
            new_address: Option<HumanAddr>,
        },
        AddLiquidity {
            deposit: TokenPairAmount<HumanAddr>,
            /// The amount the price moves in a trading pair between when a transaction is submitted and when it is executed.
            /// Transactions that exceed this threshold will be rejected.
            slippage_tolerance: Option<Decimal>,
        },
<<<<<<< HEAD
        RemoveLiquidity {
            /// The amount of LP tokens burned.
            amount: Uint128,
            /// The account to refund the tokens to.
            recipient: HumanAddr,
        },
=======
>>>>>>> e623e2e3
        Swap {
            /// The token type to swap from.
            offer: TokenTypeAmount<HumanAddr>,
            expected_return: Option<Uint128>,
            recipient: Option<HumanAddr>
        },
        // SNIP20 receiver interface
        Receive {
            from: HumanAddr,
            msg: Option<Binary>,
            amount: Uint128,
        },
        /// Sent by the LP token contract so that we can record its address.
        OnLpTokenInit,
    }

    #[derive(Serialize, Deserialize, JsonSchema)]
    #[serde(rename_all = "snake_case")]
    pub enum ReceiverCallbackMsg {
        Swap {
            expected_return: Option<Uint128>,
            recipient: Option<HumanAddr>
        },
        RemoveLiquidity { 
            recipient: HumanAddr
        }
    }

    #[derive(Serialize, Deserialize, JsonSchema)]
    #[serde(rename_all = "snake_case")]
    pub enum QueryMsg {
        /// Get pause/migration status
        Status,
        PairInfo,
        SwapSimulation {
            /// The token type to swap from.
            offer: TokenTypeAmount<HumanAddr>,
        },
    }

    #[derive(Serialize, Deserialize, JsonSchema)]
    #[serde(rename_all = "snake_case")]
    pub enum QueryMsgResponse {
        PairInfo {
<<<<<<< HEAD
            liquidity_token: ContractInstance<HumanAddr>,
            factory: ContractInstance<HumanAddr>,
            pair: TokenPair<HumanAddr>,
            amount_0: Uint128,
            amount_1: Uint128,
            total_liquidity: Uint128,
        },
        Version {
            version: u32,
        },
=======
            liquidity_token:  ContractInstance<HumanAddr>,
            factory:          ContractInstance<HumanAddr>,
            pair:             TokenPair<HumanAddr>,
            amount_0:         Uint128,
            amount_1:         Uint128,
            total_liquidity:  Uint128,
            contract_version: u32
        }
>>>>>>> e623e2e3
    }

    #[derive(Serialize, Deserialize, JsonSchema)]
    pub struct SwapSimulationResponse {
        pub return_amount: Uint128,
        pub spread_amount: Uint128,
        pub commission_amount: Uint128,
    }
}

pub mod ido {
    use super::*;
    use composable_admin::admin::{AdminHandleMsg, AdminQueryMsg};
    use fadroma::scrt::callback::ContractInstance;

    #[derive(Serialize, Deserialize, JsonSchema)]
    pub struct InitMsg {
        pub info: TokenSaleConfig,
        /// Should be the address of the original sender, since this is initiated by the factory.
        pub admin: HumanAddr,
        /// Used by the IDO to register itself with the factory.
        pub callback: Callback<HumanAddr>,
    }
    #[derive(Serialize, Deserialize, JsonSchema)]
    pub struct TokenSaleConfig {
        /// The token that will be used to buy the SNIP20.
        pub input_token: TokenType<HumanAddr>,
        /// The price for a single token.
        pub rate: Uint128,
        // The address of the SNIP20 token beind sold.
        pub sold_token: ContractInstance<HumanAddr>,
        /// The addresses that are eligible to participate in the sale.
        pub whitelist: Vec<HumanAddr>,
        /// The maximum number of participants allowed.
        pub max_seats: u32,
        /// The total amount that each participant is allowed to buy.
        pub max_allocation: Uint128,
        /// The minimum amount that each participant is allowed to buy.
        pub min_allocation: Uint128,
        /// Time when the sale will start (if None, it will start immediately)
        pub start_time: Option<u64>,
        /// Time when the sale will end
        pub end_time: Option<u64>,
        /// Seed for creating viewkey
        pub prng_seed: Option<Binary>,
        /// Entropy for creating viewkey
        pub entropy: Option<Binary>,
    }

    #[derive(Serialize, Deserialize, JsonSchema)]
    #[serde(rename_all = "snake_case")]
    pub enum HandleMsg {
        /// Swap custom or native coin for selling coin
        Swap { amount: Uint128 },
        /// Change admin handle
        Admin(AdminHandleMsg),
        /// Ask for a refund after the sale is finished
        AdminRefund,
        /// Get status of the amount already claimed
        AdminStatus,
        /// Add new address to whitelist
        AdminAddAddress { address: HumanAddr },
    }

    #[derive(Serialize, Deserialize, JsonSchema)]
    #[serde(rename_all = "snake_case")]
    pub enum QueryMsg {
        GetRate,
        Admin(AdminQueryMsg),
    }

    #[derive(Serialize, Deserialize, JsonSchema)]
    #[serde(rename_all = "snake_case")]
    pub enum QueryResponse {
        GetRate { rate: Uint128 },
    }
}<|MERGE_RESOLUTION|>--- conflicted
+++ resolved
@@ -1,25 +1,22 @@
 pub use crate::snip20_impl::msg as snip20;
 
-use cosmwasm_std::{Binary, Decimal, HumanAddr, Uint128};
-use fadroma::scrt::callback::{Callback, ContractInstance, ContractInstantiationInfo};
-use fadroma::scrt::migrate::types::ContractStatusLevel;
+use fadroma::scrt::{
+    callback::{Callback, ContractInstance, ContractInstantiationInfo},
+    cosmwasm_std::{Binary, Decimal, HumanAddr, Uint128},
+    migrate::types::ContractStatusLevel,
+};
 use schemars::JsonSchema;
 use serde::{Deserialize, Serialize};
-<<<<<<< HEAD
-=======
-use fadroma::scrt::{
-    cosmwasm_std::{HumanAddr, Binary, Uint128, Decimal},
-    callback::{ContractInstantiationInfo, ContractInstance, Callback},
-    migrate::types::ContractStatusLevel
-};
->>>>>>> e623e2e3
 
 use crate::{TokenPair, TokenPairAmount, TokenType, TokenTypeAmount};
 
 pub mod factory {
     use super::ido::TokenSaleConfig;
     use super::*;
-    use crate::{Exchange, ExchangeSettings, Pagination};
+    use crate::{
+        exchange::{Exchange, ExchangeSettings},
+        Pagination,
+    };
     use composable_admin::admin::{AdminHandleMsg, AdminQueryMsg};
 
     #[derive(Serialize, Deserialize, Clone, Debug, PartialEq, JsonSchema)]
@@ -29,12 +26,8 @@
         pub pair_contract: ContractInstantiationInfo,
         pub ido_contract: ContractInstantiationInfo,
         pub exchange_settings: ExchangeSettings<HumanAddr>,
-<<<<<<< HEAD
         pub admin: Option<HumanAddr>,
-=======
-        pub admin:             Option<HumanAddr>,
-        pub prng_seed:         Binary
->>>>>>> e623e2e3
+        pub prng_seed: Binary,
     }
 
     #[derive(Serialize, Deserialize, JsonSchema)]
@@ -143,10 +136,7 @@
         /// send back its address to the factory on init
         pub factory_info: ContractInstance<HumanAddr>,
         pub callback: Callback<HumanAddr>,
-<<<<<<< HEAD
-=======
-        pub prng_seed: Binary
->>>>>>> e623e2e3
+        pub prng_seed: Binary,
     }
 
     #[derive(Serialize, Deserialize, JsonSchema)]
@@ -164,20 +154,11 @@
             /// Transactions that exceed this threshold will be rejected.
             slippage_tolerance: Option<Decimal>,
         },
-<<<<<<< HEAD
-        RemoveLiquidity {
-            /// The amount of LP tokens burned.
-            amount: Uint128,
-            /// The account to refund the tokens to.
-            recipient: HumanAddr,
-        },
-=======
->>>>>>> e623e2e3
         Swap {
             /// The token type to swap from.
             offer: TokenTypeAmount<HumanAddr>,
             expected_return: Option<Uint128>,
-            recipient: Option<HumanAddr>
+            recipient: Option<HumanAddr>,
         },
         // SNIP20 receiver interface
         Receive {
@@ -194,11 +175,11 @@
     pub enum ReceiverCallbackMsg {
         Swap {
             expected_return: Option<Uint128>,
-            recipient: Option<HumanAddr>
-        },
-        RemoveLiquidity { 
-            recipient: HumanAddr
-        }
+            recipient: Option<HumanAddr>,
+        },
+        RemoveLiquidity {
+            recipient: HumanAddr,
+        },
     }
 
     #[derive(Serialize, Deserialize, JsonSchema)]
@@ -217,27 +198,14 @@
     #[serde(rename_all = "snake_case")]
     pub enum QueryMsgResponse {
         PairInfo {
-<<<<<<< HEAD
             liquidity_token: ContractInstance<HumanAddr>,
             factory: ContractInstance<HumanAddr>,
             pair: TokenPair<HumanAddr>,
             amount_0: Uint128,
             amount_1: Uint128,
             total_liquidity: Uint128,
-        },
-        Version {
-            version: u32,
-        },
-=======
-            liquidity_token:  ContractInstance<HumanAddr>,
-            factory:          ContractInstance<HumanAddr>,
-            pair:             TokenPair<HumanAddr>,
-            amount_0:         Uint128,
-            amount_1:         Uint128,
-            total_liquidity:  Uint128,
-            contract_version: u32
-        }
->>>>>>> e623e2e3
+            contract_version: u32,
+        },
     }
 
     #[derive(Serialize, Deserialize, JsonSchema)]

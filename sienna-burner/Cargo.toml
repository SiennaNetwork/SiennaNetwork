--- conflicted
+++ resolved
@@ -40,9 +40,4 @@
 schemars = "0.7"
 serde = { version = "1.0.103", default-features = false, features = ["derive"] }
 snafu = { version = "0.6.3" }
-<<<<<<< HEAD
-sienna-amm-shared = { git = "https://github.com/hackbg/sienna-amm-shared", rev = "65e94b1" }
-fadroma-scrt-migrate = { path = "../fadroma/scrt-migrate" }
-=======
-sienna-amm-shared = { git = "https://github.com/hackbg/sienna-amm-shared", rev = "88451d9" }
->>>>>>> 1b735655
+sienna-amm-shared = { git = "https://github.com/hackbg/sienna-amm-shared", rev = "88451d9" }
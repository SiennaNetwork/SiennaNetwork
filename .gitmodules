# Read-only public deps
[submodule "deps/fadroma"] # Contract and deployment framework
  path   = deps/fadroma
  url    = https://github.com/hackbg/fadroma.git
  branch = v100
[submodule "kukumba"] # BDD test helper
  update = rebase
  path   = libraries/kukumba
  url    = https://github.com/hackbg/kukumba.git
  branch = 21.04

# Read-write private deps
<<<<<<< HEAD

=======
[submodule "frontends/amm-types"]
  path   = frontends/amm-types
  url    = git@git.sienna.network:siennanetwork/amm-types.git
>>>>>>> 7a578572
[submodule "frontends/claim"]
  path   = frontends/claim
  url    = git@git.sienna.network:siennanetwork/claim.git
[submodule "frontends/reward-pools-monitor"]
  path   = frontends/reward-pools-monitor
  url    = git@git.sienna.network:siennanetwork/reward-pools-monitor.git
[submodule "frontends/vest"]
  path   = frontends/vest
  url    = git@git.sienna.network:siennanetwork/vest.git
[submodule "frontends/EthereumBridgeBackend"]
  path = frontends/EthereumBridgeBackend
  url = https://github.com/SiennaNetwork/EthereumBridgeBackend
[submodule "deps/ganesha"]
	path = deps/ganesha
	url = git@github.com:hackbg/ganesha.git<|MERGE_RESOLUTION|>--- conflicted
+++ resolved
@@ -10,13 +10,6 @@
   branch = 21.04
 
 # Read-write private deps
-<<<<<<< HEAD
-
-=======
-[submodule "frontends/amm-types"]
-  path   = frontends/amm-types
-  url    = git@git.sienna.network:siennanetwork/amm-types.git
->>>>>>> 7a578572
 [submodule "frontends/claim"]
   path   = frontends/claim
   url    = git@git.sienna.network:siennanetwork/claim.git

--- conflicted
+++ resolved
@@ -27,10 +27,5 @@
   path   = frontends/vest
   url    = git@git.sienna.network:siennanetwork/vest.git
 [submodule "frontends/EthereumBridgeBackend"]
-<<<<<<< HEAD
-	path = frontends/EthereumBridgeBackend
-	url = https://github.com/SiennaNetwork/EthereumBridgeBackend
-=======
   path = frontends/EthereumBridgeBackend
-  url = https://github.com/SiennaNetwork/EthereumBridgeBackend
->>>>>>> 431af0c5
+  url = https://github.com/SiennaNetwork/EthereumBridgeBackend
--- conflicted
+++ resolved
@@ -13,14 +13,7 @@
   path   = libraries/kukumba
   url    = git@github.com:hackbg/kukumba.git
   branch = 21.04
-[submodule "fadroma-next"]
-	path = libraries/fadroma-next
-	url = git@github.com:hackbg/fadroma.git
-<<<<<<< HEAD
-	branch = 21.12
-=======
-	branch = 21.09
-[submodule "libraries/amm-types"]
-	path = libraries/amm-types
-	url = git@github.com:SiennaNetwork/amm-types.git
->>>>>>> 66fe4fd6
+[submodule "amm-types"]
+  path = libraries/amm-types
+  url = git@github.com:hackbg/fadroma.git
+  branch = 21.12
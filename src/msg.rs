use schemars::JsonSchema;
use serde::{Deserialize, Serialize};

use cosmwasm_std::{Binary, HumanAddr, StdError, StdResult, Uint128};

use crate::state::Tx;
use crate::viewing_key::ViewingKey;

#[derive(Serialize, Deserialize, Clone, PartialEq, JsonSchema)]
pub struct InitialBalance {
    pub address: HumanAddr,
    pub amount: Uint128,
}

#[derive(Serialize, Deserialize, JsonSchema)]
pub struct InitMsg {
    pub name: String,
    pub admin: HumanAddr,
    pub symbol: String,
    pub decimals: u8,
    pub initial_balances: Vec<InitialBalance>,
    pub prng_seed: String,
    pub config: InitConfig,
}

/// This type represents optional configuration values which can be overridden.
/// All values are optional and have defaults which are more private by default,
/// but can be overridden if necessary
#[derive(Serialize, Deserialize, JsonSchema, Clone, Default)]
pub struct InitConfig {
    /// Indicates whether the total supply is public or should be kept secret.
    /// default: False
    public_total_supply: Option<bool>,
}

impl InitConfig {
    pub fn public_total_supply(&self) -> bool {
        self.public_total_supply.unwrap_or(false)
    }
}

#[derive(Serialize, Deserialize, JsonSchema)]
#[serde(rename_all = "snake_case")]
pub enum HandleMsg {
    // Native coin interactions
    Redeem {
        amount: Uint128,
        padding: Option<String>,
    },
    Deposit {
        padding: Option<String>,
    },
    Balance {
        padding: Option<String>,
    },

    // Base ERC-20 stuff
    Transfer {
        recipient: HumanAddr,
        amount: Uint128,
        padding: Option<String>,
    },
    Send {
        recipient: HumanAddr,
        amount: Uint128,
        msg: Option<Binary>,
        padding: Option<String>,
    },
    Burn {
        amount: Uint128,
        padding: Option<String>,
    },
    RegisterReceive {
        code_hash: String,
        padding: Option<String>,
    },
    CreateViewingKey {
        entropy: String,
        padding: Option<String>,
    },
    SetViewingKey {
        key: String,
        padding: Option<String>,
    },

    // Allowance
    IncreaseAllowance {
        spender: HumanAddr,
        amount: Uint128,
        expiration: Option<u64>,
        padding: Option<String>,
    },
    DecreaseAllowance {
        spender: HumanAddr,
        amount: Uint128,
        expiration: Option<u64>,
        padding: Option<String>,
    },
    TransferFrom {
        owner: HumanAddr,
        recipient: HumanAddr,
        amount: Uint128,
        padding: Option<String>,
    },
    SendFrom {
        owner: HumanAddr,
        recipient: HumanAddr,
        amount: Uint128,
        msg: Option<Binary>,
        padding: Option<String>,
    },
    BurnFrom {
        owner: HumanAddr,
        amount: Uint128,
        padding: Option<String>,
    },

    // Mint
    Mint {
        amount: Uint128,
        address: HumanAddr,
        padding: Option<String>,
    },
    AddMinters {
        minters: Vec<HumanAddr>,
        padding: Option<String>,
    },
    RemoveMinters {
        minters: Vec<HumanAddr>,
        padding: Option<String>,
    },
    SetMinters {
        minters: Vec<HumanAddr>,
        padding: Option<String>,
    },

    // Admin
    ChangeAdmin {
        address: HumanAddr,
        padding: Option<String>,
    },
    SetContractStatus {
        level: ContractStatusLevel,
        padding: Option<String>,
    },
}

#[derive(Serialize, Deserialize, JsonSchema)]
#[serde(rename_all = "snake_case")]
pub enum HandleAnswer {
    // Native
    Deposit {
        status: ResponseStatus,
    },
    Redeem {
        status: ResponseStatus,
    },
    Balance {
        amount: Uint128,
    },

    // Base
    Transfer {
        status: ResponseStatus,
    },
    Send {
        status: ResponseStatus,
    },
    Burn {
        status: ResponseStatus,
    },
    RegisterReceive {
        status: ResponseStatus,
    },
    CreateViewingKey {
        key: ViewingKey,
    },
    SetViewingKey {
        status: ResponseStatus,
    },

    // Allowance
    IncreaseAllowance {
        spender: HumanAddr,
        owner: HumanAddr,
        allowance: Uint128,
    },
    DecreaseAllowance {
        spender: HumanAddr,
        owner: HumanAddr,
        allowance: Uint128,
    },
    TransferFrom {
        status: ResponseStatus,
    },
    SendFrom {
        status: ResponseStatus,
    },
    BurnFrom {
        status: ResponseStatus,
    },

    // Mint
    Mint {
        status: ResponseStatus,
    },
    AddMinters {
        status: ResponseStatus,
    },
    RemoveMinters {
        status: ResponseStatus,
    },
    SetMinters {
        status: ResponseStatus,
    },

    // Other
    ChangeAdmin {
        status: ResponseStatus,
    },
    SetContractStatus {
        status: ResponseStatus,
    },
}

#[derive(Serialize, Deserialize, Clone, Debug, PartialEq, JsonSchema)]
#[serde(rename_all = "snake_case")]
pub enum QueryMsg {
    TokenInfo {},
    ExchangeRate {},
    Allowance {
        owner: HumanAddr,
        spender: HumanAddr,
        key: String,
        padding: Option<String>,
    },
    Balance {
        address: HumanAddr,
        key: String,
    },
    TransferHistory {
        address: HumanAddr,
        key: String,
        page: Option<u32>,
        page_size: u32,
    },
    Minters {},
}

impl QueryMsg {
    pub fn get_validation_params(&self) -> (Vec<&HumanAddr>, ViewingKey) {
        match self {
<<<<<<< HEAD
            Self::Balance { address, key } => (vec![address], ViewingKey(key.clone())),
            Self::TransferHistory { address, key, .. } => (vec![address], ViewingKey(key.clone())),
            Self::Allowance {
                owner,
                spender,
                key,
                ..
            } => (vec![owner, spender], ViewingKey(key.clone())),
            _ => panic!("lol"),
=======
            Self::Balance { address, key } => (address, ViewingKey(key.clone())),
            Self::TransferHistory { address, key, .. } => (address, ViewingKey(key.clone())),
            _ => panic!("This query type does not require authentication"),
>>>>>>> 1b4a84f7
        }
    }
}

#[derive(Serialize, Deserialize, JsonSchema)]
#[serde(rename_all = "snake_case")]
pub enum QueryAnswer {
    TokenInfo {
        name: String,
        symbol: String,
        decimals: u8,
        total_supply: Option<Uint128>,
    },
    ExchangeRate {
        rate: Uint128,
        denom: String,
    },
    Allowance {
        spender: HumanAddr,
        owner: HumanAddr,
        allowance: Uint128,
        expiration: Option<u64>,
    },
    Balance {
        amount: Uint128,
    },
    TransferHistory {
        txs: Vec<Tx>,
    },

    ViewingKeyError {
        msg: String,
    },
    Minters {
        minters: Vec<HumanAddr>,
    },
}

#[derive(Serialize, Deserialize, Clone, PartialEq, JsonSchema)]
pub struct CreateViewingKeyResponse {
    pub key: String,
}

#[derive(Serialize, Deserialize, Clone, PartialEq, JsonSchema)]
#[serde(rename_all = "snake_case")]
pub enum ResponseStatus {
    Success,
    Failure,
}

#[derive(Serialize, Deserialize, Clone, PartialEq, JsonSchema)]
#[serde(rename_all = "snake_case")]
pub enum ContractStatusLevel {
    NormalRun,
    StopAllButWithdrawals,
    StopAll,
}

pub fn status_level_to_u8(status_level: ContractStatusLevel) -> u8 {
    match status_level {
        ContractStatusLevel::NormalRun => 0,
        ContractStatusLevel::StopAllButWithdrawals => 1,
        ContractStatusLevel::StopAll => 2,
    }
}

pub fn u8_to_status_level(status_level: u8) -> StdResult<ContractStatusLevel> {
    match status_level {
        0 => Ok(ContractStatusLevel::NormalRun),
        1 => Ok(ContractStatusLevel::StopAllButWithdrawals),
        2 => Ok(ContractStatusLevel::StopAll),
        _ => Err(StdError::generic_err("Invalid state level")),
    }
}

// Take a Vec<u8> and pad it up to a multiple of `block_size`, using spaces at the end.
pub fn space_pad(block_size: usize, message: &mut Vec<u8>) -> &mut Vec<u8> {
    let len = message.len();
    let surplus = len % block_size;
    if surplus == 0 {
        return message;
    }

    let missing = block_size - surplus;
    message.reserve(missing);
    message.extend(std::iter::repeat(b' ').take(missing));
    message
}

#[cfg(test)]
mod tests {
    use super::*;
    use cosmwasm_std::{from_slice, StdResult};

    #[derive(Serialize, Deserialize, JsonSchema, Debug, PartialEq)]
    #[serde(rename_all = "snake_case")]
    pub enum Something {
        Var { padding: Option<String> },
    }

    #[test]
    fn test_deserialization_of_missing_option_fields() -> StdResult<()> {
        let input = b"{ \"var\": {} }";
        let obj: Something = from_slice(input)?;
        assert_eq!(
            obj,
            Something::Var { padding: None },
            "unexpected value: {:?}",
            obj
        );
        Ok(())
    }
}<|MERGE_RESOLUTION|>--- conflicted
+++ resolved
@@ -250,7 +250,6 @@
 impl QueryMsg {
     pub fn get_validation_params(&self) -> (Vec<&HumanAddr>, ViewingKey) {
         match self {
-<<<<<<< HEAD
             Self::Balance { address, key } => (vec![address], ViewingKey(key.clone())),
             Self::TransferHistory { address, key, .. } => (vec![address], ViewingKey(key.clone())),
             Self::Allowance {
@@ -259,12 +258,7 @@
                 key,
                 ..
             } => (vec![owner, spender], ViewingKey(key.clone())),
-            _ => panic!("lol"),
-=======
-            Self::Balance { address, key } => (address, ViewingKey(key.clone())),
-            Self::TransferHistory { address, key, .. } => (address, ViewingKey(key.clone())),
             _ => panic!("This query type does not require authentication"),
->>>>>>> 1b4a84f7
         }
     }
 }

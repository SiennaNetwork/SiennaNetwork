--- conflicted
+++ resolved
@@ -1,37 +1,8 @@
-<<<<<<< HEAD
-import {
-  Address,
-  Uint128,
-  Uint256,
-  Fee,
-  ContractInfo,
-  ViewingKey,
-} from "../core";
-import { SmartContract, Querier } from "../contract";
-import { ViewingKeyExecutor } from "../executors/viewing_key_executor";
-
-import { Tx } from "secretjs";
-import {
-  GetGovernanceConfigResponse,
-  GetPollResponse,
-  GetPollsResponse,
-  GetVoteStatusResponse,
-  GovernanceConfig,
-  Poll,
-  PollInfo,
-  PollMetadata,
-  PollsCollection,
-  SortingDirection,
-  VoteStatus,
-  VoteType,
-} from "./governance";
-=======
 import { Address, Uint128, Uint256, Fee, ContractInfo, ViewingKey } from '../core'
 import { SmartContract, Querier } from '../contract'
 import { ViewingKeyExecutor } from '../executors/viewing_key_executor'
 
 import { ExecuteResult } from 'secretjs'
->>>>>>> 2816ddb2
 
 export type Moment = number;
 export type Duration = number;
@@ -109,39 +80,6 @@
   bonding: Duration;
 }
 
-<<<<<<< HEAD
-export class RewardsV3Contract extends SmartContract<
-  RewardsV3Executor,
-  RewardsV3Querier
-> {
-  exec(fee?: Fee, memo?: string): RewardsV3Executor {
-    return new RewardsV3Executor(this.address, this.client, fee, memo);
-  }
-
-  query(): RewardsV3Querier {
-    return new RewardsV3Querier(this.address, this.client);
-  }
-}
-
-class RewardsV3Executor extends ViewingKeyExecutor {
-  async claim(): Promise<Tx> {
-    const msg = { rewards: { claim: {} } };
-
-    return this.run(msg, "80000");
-  }
-
-  async deposit_tokens(amount: Uint128): Promise<Tx> {
-    const msg = { rewards: { deposit: { amount } } };
-
-    return this.run(msg, "75000");
-  }
-
-  async withdraw_tokens(amount: Uint128): Promise<Tx> {
-    const msg = { rewards: { withdraw: { amount } } };
-
-    return this.run(msg, "75000");
-  }
-=======
 export class RewardsV3Contract extends SmartContract<RewardsV3Executor, RewardsV3Querier> {
     exec(fee?: Fee, memo?: string): RewardsV3Executor {
         return new RewardsV3Executor(this.address, this.execute_client, fee, memo)
@@ -155,35 +93,20 @@
 class RewardsV3Executor extends ViewingKeyExecutor {
     async claim(): Promise<ExecuteResult> {
         const msg = { rewards: { claim: { } } }
->>>>>>> 2816ddb2
 
   async create_poll(meta: PollMetadata) {
     const msg = { governance: { create_poll: { meta } } };
 
-<<<<<<< HEAD
-    return this.run(msg, "80000");
-  }
-  async vote(choice: VoteType, poll_id: number) {
-    const msg = { governance: { vote: { choice, poll_id } } };
-=======
     async deposit_tokens(amount: Uint128): Promise<ExecuteResult> {
         const msg = { rewards: { deposit: { amount } } }
->>>>>>> 2816ddb2
 
     return this.run(msg, "75000");
   }
   async unvote(poll_id: number) {
     const msg = { governance: { poll_id } };
 
-<<<<<<< HEAD
-    return this.run(msg, "75000");
-  }
-  async change_vote_choice(choice: VoteType, poll_id: number) {
-    const msg = { governance: { change_vote_choice: { choice, poll_id } } };
-=======
     async withdraw_tokens(amount: Uint128): Promise<ExecuteResult> {
         const msg = { rewards: { withdraw: { amount } } }
->>>>>>> 2816ddb2
 
     return this.run(msg, "75000");
   }

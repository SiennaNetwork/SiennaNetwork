--- conflicted
+++ resolved
@@ -1,28 +1,17 @@
-<<<<<<< HEAD
-import { BaseEnsemble, ScrtCLIAgent } from '@fadroma/scrt'
+import { BaseEnsemble, ScrtCLIAgent, ScrtAgentJS } from '@fadroma/scrt'
 import { Commands, Command, Console, render, table,
-         execFileSync, timestamp, JSONDirectory, randomHex } from '@fadroma/tools'
-import { abs, genConfig, getDefaultSchedule, ONE_SIENNA } from './index'
-=======
-import { ScrtEnsemble, ScrtCLIAgent, resolve, readFileSync, existsSync,
-         Commands, Command, Console, render, table, writeFileSync,
-         execFileSync, timestamp, JSONDirectory, randomHex, ScrtJSAgent } from '@hackbg/fadroma'
+         execFileSync, existsSync, JSONDirectory, randomHex,
+         readFileSync, resolve, writeFileSync } from '@fadroma/tools'
 import { abs, genConfig, getDefaultSchedule, ONE_SIENNA, projectRoot, stringify } from './index'
->>>>>>> edd9cb2c
 import { runDemo } from './tge.demo.js'
 import { EnsemblesHelp as Help } from './help'
 import { SiennaSNIP20, MGMT as MGMTContract, RPT as RPTContract,
          AMMFactory, AMMExchange, AMMSNIP20,
-<<<<<<< HEAD
          LPToken, rewardPools, IDO } from './contracts'
-=======
-         LPToken, rewardPools,
-         IDO } from './contracts'
 import { FactoryContract, Pagination } from './amm/amm-lib/amm_factory'
 import { CustomToken, get_token_type, TokenType, TypeOfToken } from './amm/amm-lib/core'
 import { Snip20Contract } from './amm/amm-lib/snip20'
 import { unlinkSync } from 'fs'
->>>>>>> edd9cb2c
 
 const { debug, warn, info } = Console(import.meta.url)
 
@@ -137,7 +126,6 @@
   async addAccount ()  { throw new Error('TODO') }
   async claim (_: any) { throw new Error('TODO') } }
 
-<<<<<<< HEAD
 export class SiennaSwap extends BaseEnsemble {
   remoteCommands = (): Commands => [
     ['deploy', Help.Rewards.DEPLOY, null, [
@@ -147,9 +135,11 @@
         .filter(this.canAttach.bind(this))
         .map((instance):Command=>
           [instance, Help.Rewards.ATTACH_TO, this.deployAttach.bind(this)])]]]
+
   private canAttach (prefix: string) {
     const dir = this.chain.instances.subdir(prefix, JSONDirectory)
     return (dir.has('SiennaSNIP20') && dir.has('SiennaMGMT') && dir.has('SiennaRPT')) }
+
   /** Deploy a single Sienna Rewards Pool + LP Token.
     * Use an existing SNIP20 token as the reward token. */
   async deployAttach (context: any) {
@@ -157,6 +147,7 @@
     await this.parseOptions(context.options)
     await this.deploy()
     process.exit() }
+
   /** Deploy a single Sienna Rewards Pool + LP Token + an instance of the TGE.
     * Use the TGE's token as the reward token. */
   async deployAll (context: any) {
@@ -167,16 +158,13 @@
     deployed = [...deployed, ...await this.deploy()]
     console.log(table(deployed))
     process.exit() }
+
   private async parseOptions (options?: Record<string, any>) {
     if (!options) return
     if (options['agent'] === 'secretcli') this.agent = await ScrtCLIAgent.create(this.agent) }
-=======
-type RewardPairs = Record<string, number>
->>>>>>> edd9cb2c
-
-export class SiennaRewards extends ScrtEnsemble {
+
   TGE = new SiennaTGE({chain: this.chain})
-  //sienna_burner: string
+
   contracts = {
     FACTORY:  new AMMFactory(this.agent),
     EXCHANGE: new AMMExchange(this.agent),
@@ -201,30 +189,61 @@
       contract_addr:   'secret1kpkh83pjff8zf42njqhasvpa4spg7rjuemucf7',
       token_code_hash: '2da545ebc441be05c9fa6338f3353f35ac02ec4b02454bc49b1a66f4b9866aed' } }
 
-<<<<<<< HEAD
+  private loadConfig(): any {
+    const path = resolve(projectRoot, 'settings', `amm-${this.chain.chainId}.json`)
+
+    try {
+      return JSON.parse(readFileSync(path, 'utf8'))
+    }
+    catch (e) {
+      const config = {
+        exchange_settings: {
+          swap_fee: {
+            nom: 28,
+            denom: 1000
+          },
+          sienna_fee: {
+            nom: 2,
+            denom: 10000
+          },
+          sienna_burner: null
+        },
+        admin: null,
+      }
+
+      writeFileSync(path, stringify(config), 'utf8')
+
+      info(`Created ${path}. Configure the file and re-run this command.`)
+      process.exit(0)
+    }
+  }
+
   async initialize () {
     await super.initialize()
+
+    this.agent = await this.chain.getAgent()
+    const config = this.loadConfig()
+
     const { FACTORY, EXCHANGE, AMMTOKEN, LPTOKEN, IDO } = this.contracts
     const factory = await this.task('instanitate AMM factory', async (report: Function) => {
-      Object.assign(FACTORY.init.msg, {
-        snip20_contract:   { code_hash: AMMTOKEN.codeHash, id: AMMTOKEN.codeId },
-        pair_contract:     { code_hash: EXCHANGE.codeHash, id: EXCHANGE.codeId },
-        lp_token_contract: { code_hash: LPTOKEN.codeHash,  id: LPTOKEN.codeId },
-        ido_contract:      { code_hash: IDO.codeHash,      id: IDO.codeId } })
-      const result = await FACTORY.instantiate(this.agent)
+      const initMsg = {
+        snip20_contract: { code_hash: AMMTOKEN.codeHash, id: AMMTOKEN.codeId },
+        pair_contract: { code_hash: EXCHANGE.codeHash, id: EXCHANGE.codeId },
+        lp_token_contract: { code_hash: LPTOKEN.codeHash, id: LPTOKEN.codeId },
+        ido_contract: { code_hash: IDO.codeHash, id: IDO.codeId },
+        exchange_settings: config.exchange_settings,
+        admin: config.admin,
+        prng_seed: randomHex(36)
+      }
+
+      const result = await this.agent.instantiate(FACTORY.codeId, FACTORY.label, initMsg)
       report(result.transactionHash)
+
       return result })
     // And we're done //////////////////////////////////////////////////////////////////////////////
     return [[ 'Sienna Swap\nFactory',  `${FACTORY.address}\n${FACTORY.codeHash}` ]] } }
-=======
-  pairs: RewardPairs = { }
-  factoryAddress = ''
-
-  contracts = { }
-
-  shouldPremintAdmin  = false
-  shouldPremintReward = false
->>>>>>> edd9cb2c
+
+type RewardPairs = Record<string, number>
 
 export class SiennaRewards extends BaseEnsemble {
   localCommands = (): Commands => [...super.localCommands(),
@@ -232,16 +251,11 @@
     ["benchmark", Help.Rewards.BENCHMARK, this.benchmark.bind(this)]]
   remoteCommands = (): Commands => [
     ['deploy', Help.Rewards.DEPLOY, null, [
-<<<<<<< HEAD
       ['new-tge',  Help.Rewards.DEPLOY_ALL, this.deployAll.bind(this) ],
-=======
-      ['new-tge',  Help.Rewards.DEPLOY_ALL, this.deployAll.bind(this)],
->>>>>>> edd9cb2c
       null,
       ...this.chain.instances.subdirs()
         .filter(this.canAttach.bind(this))
         .map((instance):Command=>
-<<<<<<< HEAD
           [instance, Help.Rewards.ATTACH_TO, this.deployAttach.bind(this)])]]]
   private canAttach (prefix: string) {
     const dir = this.chain.instances.subdir(prefix, JSONDirectory)
@@ -250,34 +264,7 @@
     * Use an existing SNIP20 token as the reward token. */
   async deployAttach (context: any) {
     console.log(context)
-=======
-          [instance, Help.Rewards.ATTACH_TO, this.deployAttach.bind(this)])
-      ]
-    ]
-  ]
-
-  private canAttach (prefix: string) {
-    const dir = this.chain.instances.subdir(prefix, JSONDirectory)
-    return (dir.has('SiennaSNIP20') &&
-            dir.has('SiennaMGMT')   &&
-            dir.has('SiennaRPT')) }
-
-  /** Deploy a single Sienna Rewards Pool + LP Token + an instance of the TGE.
-    * Use the TGE's token as the reward token. */
-  private async deployAll (context: any) {
     await this.parseOptions(context.options)
-    await this.TGE.deploy()
-
-    await this.initPairs()
-    await this.deploy()
-    process.exit() }
-
-  /** Deploy a single Sienna Rewards Pool + LP Token.
-    * Use an existing SNIP20 token as the reward token. */
-  private async deployAttach (context: any) {
->>>>>>> edd9cb2c
-    await this.parseOptions(context.options)
-
     await this.initPairs()
     await this.deploy()
     process.exit() }
@@ -285,32 +272,40 @@
     * Use the TGE's token as the reward token. */
   async deployAll (context: any) {
     await this.parseOptions(context.options)
+    await this.initPairs()
+    process.exit(0)
     let deployed = []
     deployed = [...deployed, ...await this.TGE.deploy()]
-    deployed = [...deployed, ...await this.Swap.deploy()]
-    for (const pair of Object.keys(this.pairs)) {
-      const [tokenName1, tokenName2] = pair.split('-')
-      if (!tokenName2) continue
-      await this.task(`Create ${pair} exchange pair`, async () => {
-        const token1 = this.Swap.pairableTokens[tokenName1]
-            , token2 = this.Swap.pairableTokens[tokenName2]
-        if (tokenName1 === 'SIENNA') token1.contract_addr = this.TGE.contracts.SIENNA.address
-        if (tokenName2 === 'SIENNA') token2.contract_addr = this.TGE.contracts.SIENNA.address
-        const result = await this.Swap.contracts.FACTORY.createExchange(token1, token2)
-        console.log('AAAAAAA', result)
+
+    if (!this.factoryAddress) {
+      deployed = [...deployed, ...await this.Swap.deploy()]
+      for (const pair of Object.keys(this.pairs)) {
+        const [tokenName1, tokenName2] = pair.split('-')
+        if (!tokenName2) continue
+        await this.task(`Create ${pair} exchange pair`, async () => {
+          const token1 = this.Swap.pairableTokens[tokenName1]
+              , token2 = this.Swap.pairableTokens[tokenName2]
+          if (tokenName1 === 'SIENNA') token1.contract_addr = this.TGE.contracts.SIENNA.address
+          if (tokenName2 === 'SIENNA') token2.contract_addr = this.TGE.contracts.SIENNA.address
+          const result = await this.Swap.contracts.FACTORY.createExchange(token1, token2)
+          console.log('AAAAAAA', result)
+        })
+        //process.exit(123)
+        //this.Swap.contracts.FACTORY.createExchange()
+      }
+
+      const exchanges = await this.task(`List exchanges`, async () => {
+        const result = await this.Swap.contracts.FACTORY.listExchanges()
+        console.info({result})
+        process.exit(123)
+        return result
       })
-      //process.exit(123)
-      //this.Swap.contracts.FACTORY.createExchange()
-    }
-    const exchanges = await this.task(`List exchanges`, async () => {
-      const result = await this.Swap.contracts.FACTORY.listExchanges()
-      console.info({result})
-      process.exit(123)
-      return result
-    })
+    }
+
     deployed = [...deployed, ...await this.deploy()]
     console.log(table(deployed))
     process.exit() }
+
   private async parseOptions (options?: Record<string, any>) {
     if (!options) return
 
@@ -320,23 +315,17 @@
     if (options['premint.reward']) this.shouldPremintReward = true
     if (options['premint.admin'])  this.shouldPremintAdmin  = true }
 
-<<<<<<< HEAD
   TGE  = new SiennaTGE({chain: this.chain})
   Swap = new SiennaSwap({chain: this.chain})
 
-  pairs = {'SIENNA':       500,
-           'SIENNA-sSCRT': 400,
-           'SITOK-STEST':  500,
-           'SIENNA-STEST': 300,
-           'SIENNA-SITOK': 300,
-           'SIENNA-sETH':  200,
-           'sSCRT-STEST':  300}
-
-  contracts = rewardPools(this.agent, Object.keys(this.pairs))
+  pairs: RewardPairs = { }
+  factoryAddress = ''
+
+  contracts = { }
 
   shouldPremintAdmin  = false
   shouldPremintReward = false
-=======
+
   private async initPairs() {
     if (!this.factoryAddress) {
       this.pairs = this.pairs = {
@@ -373,7 +362,7 @@
       this.agent = await this.chain.getAgent()
     }
 
-    const factory = new FactoryContract(this.factoryAddress, (this.agent as ScrtJSAgent).API)
+    const factory = new FactoryContract(this.factoryAddress, (this.agent as ScrtAgentJS).API)
     const pairs: RewardPairs = { }
 
     let index = 0
@@ -404,7 +393,7 @@
       return 'scrt'
     } else {
       const snip20 = (token as CustomToken).custom_token
-      const contract = new Snip20Contract(snip20.contract_addr, (this.agent as ScrtJSAgent).API)
+      const contract = new Snip20Contract(snip20.contract_addr, (this.agent as ScrtAgentJS).API)
 
       const info = await contract.get_token_info()
 
@@ -412,13 +401,11 @@
     }
   }
 
->>>>>>> edd9cb2c
   /** Deploys reward pairs (reward pool + LP token), as well as a reward pool for staking SIENNA.
     * Configures the RPT contract to route funds to the correct reward pools.
     * Can also premint SIENNA for testing. */
   async initialize () {
     await super.initialize()
-
     const SIENNA    = this?.TGE?.contracts?.SIENNA
         , RPT       = this?.TGE?.contracts?.RPT
         , deployed  = []
@@ -488,88 +475,7 @@
     const args = ['-p', 'false', 'api/Rewards.spec.js']
     execFileSync(abs('node_modules/.bin/mocha'), args, { stdio: 'inherit' }) } }
 
-<<<<<<< HEAD
 export class SiennaLend extends BaseEnsemble {
-=======
-export class SiennaSwap extends ScrtEnsemble {
-  prefix: string = `${timestamp()}`
-  workspace = abs()
-  contracts = {
-    FACTORY:  new AMMFactory(this.agent),
-    EXCHANGE: new AMMExchange(this.agent),
-    AMMTOKEN: new AMMSNIP20(this.agent),
-    LPTOKEN:  new LPToken(this.agent, `${this.prefix}_LPToken`),
-    IDO:      new IDO(this.agent)
-  }
-
-  private loadConfig(): any {
-    const path = resolve(projectRoot, 'settings', `amm-${this.chain.chainId}.json`)
-
-    try {
-      return JSON.parse(readFileSync(path, 'utf8'))
-    }
-    catch (e) {
-      const config = {
-        exchange_settings: {
-          swap_fee: {
-            nom: 28,
-            denom: 1000
-          },
-          sienna_fee: {
-            nom: 2,
-            denom: 10000
-          },
-          sienna_burner: null
-        },
-        admin: null,
-      }
-
-      writeFileSync(path, stringify(config), 'utf8')
-
-      info(`Created ${path}. Configure the file and re-run this command.`)
-      process.exit(0)
-    }
-  }
-
-  async initialize () {
-    super.initialize()
-
-    this.agent = await this.chain.getAgent()
-    const config = this.loadConfig()
-
-    const instance = await this.task('instanitate AMM factory', async (report: Function) => {
-      const {
-        FACTORY,
-        EXCHANGE,
-        AMMTOKEN,
-        LPTOKEN,
-        IDO
-      } = this.contracts;
-  
-      const initMsg = {
-        snip20_contract: { code_hash: AMMTOKEN.codeHash, id: AMMTOKEN.codeId },
-        pair_contract: { code_hash: EXCHANGE.codeHash, id: EXCHANGE.codeId },
-        lp_token_contract: { code_hash: LPTOKEN.codeHash, id: LPTOKEN.codeId },
-        ido_contract: { code_hash: IDO.codeHash, id: IDO.codeId },
-        exchange_settings: config.exchange_settings,
-        admin: config.admin,
-        prng_seed: randomHex(36)
-      }
-
-      const result = await this.agent.instantiate(FACTORY.codeId, FACTORY.label, initMsg)
-      report(result.transactionHash)
-
-      return result
-    })
-
-    return {
-      instance
-    }
-  }
-}
-
-export class SiennaLend extends ScrtEnsemble {
->>>>>>> edd9cb2c
   contracts = {/* SNIP20: { crate: 'snip20-lend' }
               , ATOKEN: { crate: 'atoken' }
               , CONFIG: { crate: 'configuration' } */} }
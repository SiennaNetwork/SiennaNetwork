--- conflicted
+++ resolved
@@ -1,4 +1,3 @@
-<<<<<<< HEAD
 /// # SIENNA/Hack.bg Schedule v2.0
 ///
 /// ## Concept model
@@ -6,11 +5,10 @@
 ///   * Has a `total`.
 ///   * Contains `Pool`s adding up to that total.
 /// * `Pool`: subdivision of schedule,
-///   * Contains `Channel`s.
-///   * If `partial` is true, allows channels to be added at a later time, up to the total.
-///   * Otherwise, requires `Channel`s to add up to exactly the total in order to pass validation.
-/// * `Account`: subdivision of a `Pool`.
-///   * corresponds to `Channel`+`Periodic` in v1.
+///   * Contains `Account`s.
+///   * If `partial` is true, `Account`s can be at runtime, up to the total.
+///   * Otherwise, requires `Account`s to add up to exactly the total in order to pass validation.
+/// * `Account`: subdivision of a `Pool` (corresponds to `Channel`+`Periodic` from v1)
 ///   * contains 3 sets of `Allocation`s:
 ///     * `head` for splitting the cliff.
 ///     * `body` for splitting the regular portions.
@@ -20,6 +18,9 @@
 ///     but it's easier and more future-proof to implement splitting as the general case
 ///     rather than a special case (which would rightfully belong in a separate contract otherwise)
 ///   * Generates `Portion`s from `Allocation`s.
+/// * `Allocation`: pair of address and amount.
+///   * `TODO`: establish constraints about allocation totals
+/// * `Portion`: an `Allocation` with a `vested` date and a `reason`.
 use schemars::JsonSchema;
 use serde::{Serialize, Deserialize};
 use snafu::GenerateBacktrace;
@@ -31,97 +32,6 @@
 #[cfg(test)] mod tests;
 /// alias for the most basic return type that may contain an error
 pub type UsuallyOk = StdResult<()>;
-=======
-/// # SIENNA Schedule v1.0
-///
-/// ## The `Schedule` object
-///
-/// The root object. Has a `total`, contains `Pools` adding up to that total.
-///
-/// ```
-/// # use sienna_schedule::units::*;
-/// #[macro_use] extern crate sienna_schedule; use sienna_schedule::constructors::*;
-/// # fn main () {
-/// valid!(schedule(0, vec![]));
-/// claim!(schedule(0, vec![]), HumanAddr::from(""), 0);
-/// invalid!(schedule(100, vec![]), "schedule: pools add up to 0, expected 100");
-/// invalid!(schedule(100, vec![pool("P1", 50, vec![])]), "pool P1: channels add up to 0, expected 50");
-/// valid!(schedule(0, vec![pool("P1", 0, vec![]), pool("P2", 0, vec![])]));
-/// # }
-/// ```
-///
-/// ## The `Pool` object
-/// Subdivision of `Schedule`, contains `Channel`s.
-/// * If `partial` is true, makes room for adding channels at a later time, up to the total.
-/// * Otherwise, requires `Channel`s to add up to the total from the start
-///
-/// ```
-/// #[macro_use] extern crate sienna_schedule; use sienna_schedule::constructors::*;
-/// # fn main () {
-/// valid!(pool("", 0, vec![]), 0);
-/// # }
-/// ```
-///
-/// ## The `Channel` object
-/// Subdivision of a `Pool`.
-/// * If it contains `Periodic` scheduling, it releases periodic `Portion`s,
-///   starting at `start_at` seconds since launch and then every `interval`
-///   seconds over a specified `duration`, optionally with special
-///   `cliff` and `remainder` vestings.
-/// * Otherwise it releases the whole `amount` as one big `Portion` upon contract launch.
-///
-/// ## The `Allocation` object
-/// Regular vesting of channels (but not cliff or remainder vestings) can
-/// optionally be split into multiple `Portions` for multiple addresses.
-///
-/// ```
-/// # use sienna_schedule::units::*;
-/// #[macro_use] extern crate sienna_schedule; use sienna_schedule::constructors::*;
-/// # fn main () {
-/// let alice = HumanAddr::from("Alice");
-/// invalid!(schedule(100, vec![
-///     pool("P1", 50, vec![channel_immediate(20, &alice)]),
-///     pool("P2", 50, vec![channel_immediate(30, &alice)])
-/// ]),
-///     "pool P1: channels add up to 20, expected 50");
-/// invalid!(schedule(100, vec![
-///     pool("P1", 50, vec![channel_immediate(50, &alice)]),
-///     pool("P2", 50, vec![channel_immediate(30, &alice)])
-/// ]),
-///     "pool P2: channels add up to 30, expected 50");
-/// invalid!(schedule(100, vec![
-///     pool("", 50, vec![
-///         channel_immediate(30, &alice),
-///         channel_periodic_multi(20, &vec![allocation(10, &alice)
-///                                         ,allocation(10, &alice)], 1, 0, 1, 0)
-///     ])]),
-///         "schedule: pools add up to 50, expected 100");
-/// # }
-/// ```
-///
-/// ## Notice to future generations
-/// Here stood a long-winded and partially confused explanation
-/// which was part of my initial analysis of the vesting logic.
-///
-/// A naive reading of the budget allocated in the project brief
-/// could cause a one-by-off error if you don't count the cliff
-/// as a separate portion, resulting in portion allocations that
-/// fail to divide evenly.
-///
-/// Take heed that the cliff counts as a separate portion, and
-/// subtract it from the total amount before determining
-/// portion size as `(amount - cliff) / duration`
-/// and portion count as `duration / interval`.
-
-use serde::{Serialize, Deserialize};
-use schemars::JsonSchema;
-use cosmwasm_std::StdResult;
-
-pub mod macros;
-pub mod units; pub use units::*;
-pub mod constructors; pub use constructors::*;
-
->>>>>>> 6ff61007
 /// Vesting schedule; contains `Pool`s that must add up to `total`.
 #[derive(Serialize, Deserialize, Clone, Debug, PartialEq, JsonSchema)]
 #[serde(rename_all = "snake_case")]
@@ -129,38 +39,7 @@
     pub total:   Uint128,
     pub pools:   Vec<Pool>,
 }
-<<<<<<< HEAD
 /// Vesting pool; contains `Account`s that must add up to `total`
-=======
-impl Schedule {
-    fn err_total (&self, total: u128) -> StdResult<()> {
-        Error!(format!("schedule: pools add up to {}, expected {}",
-            total, self.total))
-    }
-    /// Make sure that the schedule contains valid data.
-    pub fn validate (&self) -> StdResult<()> {
-        let mut total = 0u128;
-        for pool in self.pools.iter() {
-            match pool.validate() {
-                Ok(_)  => { total += pool.total.u128() },
-                Err(e) => return Err(e)
-            }
-        }
-        if total != self.total.u128() { return self.err_total(total) }
-        Ok(())
-    }
-    /// Get amount unlocked for address `a` at time `t`.
-    pub fn claimable (&self, a: &HumanAddr, t: Seconds) -> StdResult<Vec<Portion>> {
-        let mut portions = vec![];
-        for pool in self.pools.iter() {
-            portions.append(&mut pool.claimable(a, t)?);
-        }
-        Ok(portions)
-    }
-}
-
-/// Vesting pool; contains `Channel`s that must add up to `total`
->>>>>>> 6ff61007
 /// if `partial == false`.
 #[derive(Serialize, Deserialize, Clone, Debug, PartialEq, JsonSchema)]
 #[serde(rename_all = "snake_case")]
@@ -192,7 +71,6 @@
 pub struct Account {
     /// Human-readable name
     pub name:   String,
-<<<<<<< HEAD
     /// Funds that this account will release
     pub total: Uint128,
     /// If `> 0`, releases this much money the first time
@@ -210,114 +88,6 @@
     /// If `> 0`, vesting stops after this much seconds
     /// regardless of how much is left of the `total`.
     pub duration: Seconds,
-=======
-    pub amount: Uint128,
-
-    /// Each portion can be split between multiple addresses.
-    /// The full history of reallocations is stored here.
-    pub allocations: Vec<(Seconds, Vec<Allocation>)>,
-
-    /// `None` -> 1 vesting at launch, `Some(Periodic)` -> multiple vestings.
-    ///
-    /// This is an `Option` instead of `Channel` being an `Enum` because
-    /// `serde_json_wasm` doesn't support non-C-style enums.
-    ///
-    /// Immediate vesting:  the recipient can claim the entire allocated amount
-    /// once (after the contract has been launched).
-    ///
-    /// Periodic vesting: contract calculates the maximum amount that the user
-    /// can claim at the given time.
-    pub periodic: Option<Periodic>
-}
-impl Channel {
-    fn err_total (&self, total: u128, portion: u128) -> StdResult<()> {
-        Error!(format!("channel {}: allocations add up to {}, expected {}",
-            &self.name, total, portion))
-    }
-    fn err_no_allocations<T> (&self) -> StdResult<T> {
-        Error!(format!("channel {}: no allocations",
-            &self.name))
-    }
-    fn err_realloc_time_travel (&self, t: Seconds, t_max: Seconds) -> StdResult<()> {
-        Error!(format!("channel {}: can not reallocate in the past ({} < {})",
-            &self.name, &t, t_max))
-    }
-    fn err_realloc_cliff (&self) -> StdResult<()> {
-        Error!(format!("channel {}: reallocations for channels with cliffs are not supported",
-            &self.name))
-    }
-    pub fn validate (&self) -> StdResult<()> {
-        if let Some(ref periodic) = self.periodic {
-            periodic.validate(&self)?;
-        }
-        for (_, allocations) in self.allocations.iter() {
-            let mut total_portion = 0u128;
-            for Allocation { amount, .. } in allocations.iter() {
-                total_portion += amount.u128()
-            }
-            let portion_size = self.portion_size()?;
-            if total_portion > portion_size {
-                return self.err_total(total_portion, portion_size);
-            }
-        }
-        Ok(())
-    }
-    /// Allocations can be changed on the fly without affecting past vestings.
-    pub fn reallocate (&mut self, t: Seconds, allocations: Vec<Allocation>) -> StdResult<()> {
-        if let Some(Periodic{cliff: Uint128(0),..}) = self.periodic {
-            let latest_allocation = self.allocations.iter().fold(0, |x,y|Seconds::max(x,y.0));
-            if t < latest_allocation { return self.err_realloc_time_travel(t, latest_allocation) }
-            self.allocations.push((t, allocations));
-            self.validate()
-        } else {
-            return self.err_realloc_cliff();
-        }
-    }
-    /// Return list of portions that have become claimable for address `a` by time `t`.
-    /// Immediate vestings only need the latest set of allocations to work,
-    /// but periodic vestings need to iterate over the full history of allocations
-    /// in order to generate portions after reallocation without rewriting history.
-    /// **WARNING**: it is assumed that there is always at least 1 set of allocations,
-    ///              that there is no more than 1 set of allocations per timestamp,
-    ///              and that allocations are stored sorted
-    pub fn claimable (&self, a: &HumanAddr, t: Seconds) -> StdResult<Vec<Portion>> {
-        match &self.periodic {
-            None           => self.claimable_immediate(a),
-            Some(periodic) => periodic.claimable(&self, a, t),
-        }
-    }
-    fn claimable_immediate (&self, a: &HumanAddr) -> StdResult<Vec<Portion>> {
-        let mut portions = vec![];
-        match self.allocations.last() {
-            None => return self.err_no_allocations(),
-            Some((_, latest_allocations)) => {
-                for Allocation { addr, amount } in latest_allocations.iter() {
-                    if addr == a {
-                        let reason = format!("{}: immediate", &self.name);
-                        portions.push(portion((*amount).u128(), a, 0, &reason));
-                    }
-                }
-            }
-        }
-        Ok(portions)
-    }
-    /// 1 if immediate, or `duration/interval` if periodic.
-    /// Returns error if `duration` is not a multiple of `interval`.
-    pub fn portion_count (&self) -> StdResult<u64> {
-        match &self.periodic {
-            None           => Ok(1u64),
-            Some(periodic) => periodic.portion_count(&self.name)
-        }
-    }
-    /// Full `amount` if immediate, or `(amount-cliff)/portion_count` if periodic.
-    /// Returns error if amount can't be divided evenly in that number of portions.
-    pub fn portion_size (&self) -> StdResult<u128> {
-        match &self.periodic {
-            None           => Ok(self.amount.u128()),
-            Some(periodic) => periodic.portion_size(&self.name, self.amount.u128())
-        }
-    }
->>>>>>> 6ff61007
 }
 /// Each Portion can be distributed among multiple addresses.
 pub type Allocations = Vec<Allocation>;
@@ -327,7 +97,6 @@
     pub amount:  Uint128,
     pub address: HumanAddr,
 }
-<<<<<<< HEAD
 impl Allocation {
     pub fn to_portion (&self, vested: Seconds, reason: &str) -> Portion {
         Portion {
@@ -335,177 +104,6 @@
             address: self.address.clone(),
             vested,
             reason: reason.to_string()
-=======
-impl Periodic {
-    fn err_zero_duration (&self, name: &str) -> StdResult<()> {
-        Error!(format!("channel {}: periodic vesting's duration can't be 0",
-            name))
-    }
-    fn err_zero_interval<T> (&self, name: &str) -> StdResult<T> {
-        Error!(format!("channel {}: periodic vesting's interval can't be 0",
-            name))
-    }
-    fn err_cliff_gt_total (&self, name: &str, cliff: u128, amount: u128) -> StdResult<()> {
-        Error!(format!( "channel {}: cliff {} can't be larger than total amount {}",
-            name, cliff, amount))
-    }
-    fn err_periodic_cliff_multiple<T> (&self, name: &str) -> StdResult<T> {
-        Error!(format!("channel {}: cliffs not supported alongside split allocations",
-            name))
-    }
-    fn err_periodic_remainder_multiple<T> (&self, name: &str) -> StdResult<T> {
-        Error!(format!("channel {}: remainders not supported alongside split allocations",
-            name))
-    }
-    fn err_duration_remainder<T> (&self, name: &str) -> StdResult<T> {
-        Error!(format!("channel {}: duration ({}s) does not divide evenly in intervals of {}s",
-            name, self.duration, self.interval))
-    }
-    fn err_interval_gt_duration<T> (&self, name: &str) -> StdResult<T> {
-        Error!(format!("channel {}: duration ({}) must be >= interval ({})",
-            name, self.duration, self.interval))
-    }
-    fn err_cliff_only<T> (&self, name: &str) -> StdResult<T> {
-        Error!(format!("channel {}: periodic vesting must contain at least 1 non-cliff portion",
-            name))
-    }
-    fn err_time_travel<T> (&self, name: &str) -> StdResult<T> {
-        Error!(format!("channel {}: time of first allocations is after current time",
-            name))
-    }
-    pub fn portion_count (&self, name: &str) -> StdResult<u64> {
-        let Periodic{cliff,duration,interval,..}=self;
-        if duration % interval > 0 { return self.err_duration_remainder(name); }
-        if duration < interval { return self.err_interval_gt_duration(name); }
-        let n_portions = duration / interval;
-        if cliff.u128() > 0 {
-            if n_portions < 2 { return self.err_cliff_only(name) }
-            return Ok(n_portions - 1u64)
-        }
-        Ok(n_portions)
-    }
-    pub fn portion_size (&self, name: &str, amount: u128) -> StdResult<u128> {
-        let n_portions = self.portion_count(name)? as u128;
-        Ok((amount - self.cliff.u128()) / n_portions)
-    }
-    pub fn validate (&self, ch: &Channel) -> StdResult<()> {
-        let Periodic{cliff,duration,interval,..} = self;
-        if *duration < 1u64 { return self.err_zero_duration(&ch.name) }
-        if *interval < 1u64 { return self.err_zero_interval(&ch.name) }
-        if *cliff > ch.amount { return self.err_cliff_gt_total(&ch.name, cliff.u128(), ch.amount.u128()) }
-        for (_, allocations) in ch.allocations.iter() {
-            if allocations.len() > 1 && cliff.u128() > 0 { return self.err_periodic_cliff_multiple(&ch.name) }
-        }
-        self.portion_size(&ch.name, ch.amount.u128())?;
-        Ok(())
-    }
-    /// Critical section: generates `Portion`s according to the vesting ladder config.
-    pub fn claimable (&self, ch: &Channel, a: &HumanAddr, t: Seconds) -> StdResult<Vec<Portion>> {
-
-        let &Periodic { start_at, cliff: Uint128(cliff), interval, .. } = self;
-
-        // Interval can't be 0 (prevent infinite loop below)
-        if interval == 0 { return self.err_zero_interval(&ch.name) }
-
-        // Nothing can be claimed before the start
-        if t < start_at { return Ok(vec![]) }
-
-        // Now comes the part where we iterate over the time range
-        // `start_at..min(t, start_at+duration)` in steps of `interval`,
-        // and add vestings in accordance with the allocations that are
-        // current for the particular moment in time.
-        let mut portions       = vec![];
-        let mut total_received = 0u128;
-        let mut total_vested   = 0u128;
-        let mut t_cursor       = start_at;
-        let mut n_portions     = self.portion_count(&ch.name)?;
-
-        // Make sure allocations exist.
-        if ch.allocations.is_empty() { return ch.err_no_allocations(); }
-
-        // Get first group of allocations.
-        let (t_alloc, current_allocations) = ch.allocations.get(0).unwrap();
-        let mut current_allocations = current_allocations;
-        if *t_alloc > t_cursor { return self.err_time_travel(&ch.name) }
-
-        // If the `channel` has a `cliff`, and the first group of
-        // `allocations` contains the claimant `a`, then that
-        // user must receive the cliff amount.
-        if cliff > 0 {
-            for Allocation {addr, ..} in current_allocations.iter() {
-                if addr == a {
-                    // The first group of allocations must contain exactly
-                    // 1 user to avoid splitting the cliff.
-                    if current_allocations.len() != 1 {
-                        return self.err_periodic_cliff_multiple(&ch.name)
-                    }
-                    // If the above is true, make the cliff amount
-                    // the first portion, and advance the time.
-                    let reason = format!("{}: cliff", &ch.name);
-                    portions.push(portion(cliff, a, start_at, &reason));
-                    t_cursor += interval;
-                    n_portions += 1;
-                    total_received += cliff;
-                    total_vested += cliff;
-                    break
-                }
-            }
-        }
-
-        // After the first cliff, add a new portion for every `interval` seconds until `t`
-        // unless `t_cursor` is past the current time `t` or the end time `t_end`.
-        let t_end = start_at + n_portions * interval;
-        loop {
-            if t_cursor > t || t_cursor >= t_end { break }
-
-            // Determine the group of allocations that is current
-            // at time `t_cursor`. (It is assumed that groups of
-            // allocations are sorted).
-            for (t_alloc, allocations) in ch.allocations.iter() {
-                if *t_alloc > t_cursor { break }
-                current_allocations = allocations;
-            }
-            
-            // From the current group of allocations, determine
-            // the actual claimable amount, and add the
-            // corresponding portion.
-            for Allocation { addr, amount } in current_allocations.iter() {
-                let amount = (*amount).u128();
-                if addr == a {
-                    let reason = format!("{}: vesting", &ch.name);
-                    portions.push(portion(amount, a, t_cursor, &reason));
-                    total_received += amount;
-                }
-                total_vested += amount;
-            }
-
-            // Advance the time.
-            t_cursor += interval
-        }
-        // MAYBE cap this by sum, not by time?
-
-        // If we're at/past the end, add give the remainder.
-        // How does this work with multiple allocations though?
-        if t_cursor >= t_end {
-            let remainder = ch.amount.u128() - total_vested;
-            if remainder > 0 {
-                // The last group of allocations must contain exactly 1 user
-                // in order to avoid splitting the remainder.
-                if current_allocations.len() == 1 {
-                    let Allocation{addr,..} = current_allocations.get(0).unwrap();
-                    if addr == a {
-                        let reason = format!("{}: remainder", &ch.name);
-                        portions.push(portion(remainder, a, t_cursor, &reason));
-                    }
-                    // If that is not the case, the admin should be able to
-                    // call `Reallocate` and determine a single adress to
-                    // receive the remainder.
-                } else {
-                    println!("{:#?}", &ch);
-                    return self.err_periodic_remainder_multiple(&ch.name);
-                }
-            }
->>>>>>> 6ff61007
         }
     }
 }

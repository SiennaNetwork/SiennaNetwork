[package]
name = "sienna-schema"
version = "0.0.0"
authors = ["Adam A. <adam@hack.bg>"]
edition = "2018"

[dependencies]
cosmwasm-schema = { git = "https://github.com/enigmampc/SecretNetwork", tag = "v1.0.4-debug-print" }

<<<<<<< HEAD
amm-shared      = { path = "../libraries/amm-shared" }
exchange        = { path = "../contracts/exchange" }
factory         = { path = "../contracts/factory" }
ido             = { path = "../contracts/ido" }
lp-token        = { path = "../contracts/lp-token" }
sienna-mgmt     = { path = "../contracts/mgmt" }
sienna-rewards  = { path = "../contracts/rewards" }
#sienna-rewards-emergency-proxy = { path = "../demos/rewards-emergency-proxy" }
sienna-rpt      = { path = "../contracts/rpt" }
=======
amm-shared = { path = "../libraries/amm-shared" }
exchange = { path = "../contracts/exchange" }
factory = { path = "../contracts/factory" }
ido = { path = "../contracts/ido" }
lp-token = { path = "../contracts/lp-token" }
sienna-mgmt = { path = "../contracts/mgmt" }
sienna-rewards = { path = "../contracts/rewards" }
router = { path = "../contracts/router" }
sienna-rewards-emergency-proxy = { path = "../contracts/rewards-emergency-proxy" }
sienna-rpt = { path = "../contracts/rpt" }
>>>>>>> 0965d922

[[bin]]
name = "schema"
path = "schema.rs"<|MERGE_RESOLUTION|>--- conflicted
+++ resolved
@@ -7,28 +7,15 @@
 [dependencies]
 cosmwasm-schema = { git = "https://github.com/enigmampc/SecretNetwork", tag = "v1.0.4-debug-print" }
 
-<<<<<<< HEAD
 amm-shared      = { path = "../libraries/amm-shared" }
 exchange        = { path = "../contracts/exchange" }
 factory         = { path = "../contracts/factory" }
 ido             = { path = "../contracts/ido" }
 lp-token        = { path = "../contracts/lp-token" }
+router          = { path = "../contracts/router" }
 sienna-mgmt     = { path = "../contracts/mgmt" }
 sienna-rewards  = { path = "../contracts/rewards" }
-#sienna-rewards-emergency-proxy = { path = "../demos/rewards-emergency-proxy" }
 sienna-rpt      = { path = "../contracts/rpt" }
-=======
-amm-shared = { path = "../libraries/amm-shared" }
-exchange = { path = "../contracts/exchange" }
-factory = { path = "../contracts/factory" }
-ido = { path = "../contracts/ido" }
-lp-token = { path = "../contracts/lp-token" }
-sienna-mgmt = { path = "../contracts/mgmt" }
-sienna-rewards = { path = "../contracts/rewards" }
-router = { path = "../contracts/router" }
-sienna-rewards-emergency-proxy = { path = "../contracts/rewards-emergency-proxy" }
-sienna-rpt = { path = "../contracts/rpt" }
->>>>>>> 0965d922
 
 [[bin]]
 name = "schema"

--- conflicted
+++ resolved
@@ -108,17 +108,6 @@
     export_schema(&schema_for!(rewards::Query), &out_dir);
     export_schema(&schema_for!(rewards::Response), &out_dir);
 
-<<<<<<< HEAD
-    //let mut out_dir = current_dir().unwrap();
-    //out_dir.push("api");
-    //out_dir.push("rewards_emergency_proxy");
-    //create_dir_all(&out_dir).unwrap();
-    //remove_schemas(&out_dir).unwrap();
-    //export_schema(&schema_for!(rewards_emergency_proxy::Init), &out_dir);
-    //export_schema(&schema_for!(rewards_emergency_proxy::Handle), &out_dir);
-    //export_schema(&schema_for!(rewards_emergency_proxy::Query), &out_dir);
-    //export_schema(&schema_for!(rewards_emergency_proxy::Response), &out_dir);
-=======
     let mut out_dir = current_dir().unwrap();
     out_dir.push("api");
     out_dir.push("router");
@@ -127,15 +116,4 @@
     export_schema(&schema_for!(router::InitMsg), &out_dir);
     export_schema(&schema_for!(router::HandleMsg), &out_dir);
     export_schema(&schema_for!(router::QueryMsg), &out_dir);
-
-    let mut out_dir = current_dir().unwrap();
-    out_dir.push("api");
-    out_dir.push("rewards_emergency_proxy");
-    create_dir_all(&out_dir).unwrap();
-    remove_schemas(&out_dir).unwrap();
-    export_schema(&schema_for!(rewards_emergency_proxy::Init), &out_dir);
-    export_schema(&schema_for!(rewards_emergency_proxy::Handle), &out_dir);
-    export_schema(&schema_for!(rewards_emergency_proxy::Query), &out_dir);
-    export_schema(&schema_for!(rewards_emergency_proxy::Response), &out_dir);
->>>>>>> 0965d922
 }
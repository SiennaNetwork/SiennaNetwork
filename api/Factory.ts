import assert from 'assert'
import type { Agent } from '@fadroma/ops'
import { ScrtContract, loadSchemas, ContractAPIOptions } from "@fadroma/scrt";
import { TokenTypeFor_HumanAddr } from "./factory/handle_msg.d";
import { EnigmaUtils } from "secretjs/src/index.ts";
import { b64encode } from "@waiting/base64";
import { randomHex } from "@fadroma/tools";

import { AMM } from './AMM'
import { AMMSNIP20, LPToken } from './SNIP20'
import { IDO } from './IDO'
import { Launchpad } from './Launchpad'

import { abs } from "../ops/index";

export const schema = loadSchemas(import.meta.url, {
  initMsg: "./factory/init_msg.json",
  queryMsg: "./factory/query_msg.json",
  queryAnswer: "./factory/query_response.json",
  handleMsg: "./factory/handle_msg.json",
});

type FactoryConstructorOptions = ContractAPIOptions & {
  admin:      Agent,
  swapConfig: any,
  EXCHANGE:   AMM,
  AMMTOKEN:   AMMSNIP20,
  LPTOKEN:    LPToken,
  IDO:        IDO
}

export class Factory extends ScrtContract {

  constructor(options: {
    admin?:     Agent
    prefix?:   string
    config?:    any
    EXCHANGE?:  AMM
    AMMTOKEN?:  AMMSNIP20
    LPTOKEN?:   LPToken
    IDO?:       IDO
    LAUNCHPAD?: Launchpad,
    codeId?: number,
    label?: string,
  } = {}) {
<<<<<<< HEAD
    super({ codeId: options.codeId, agent: options.admin, prefix: options.prefix, schema, workspace: abs() })
=======
    super({ agent: options.admin, prefix: options.prefix, schema, workspace: abs() })

>>>>>>> 2b51bb76
    Object.assign(this.init.msg, {
      ...(options.config || {}),
      admin: options.admin?.address,
    })

    const { EXCHANGE, AMMTOKEN, LPTOKEN, IDO, LAUNCHPAD } = options
    Object.assign(this.dependencies, { EXCHANGE, AMMTOKEN, LPTOKEN, IDO, LAUNCHPAD })

    const self = this
    Object.defineProperties(this.init.msg, {
      snip20_contract:    {
        enumerable: true,
        get () { return self.dependencies.AMMTOKEN.template }
      },
      pair_contract:      {
        enumerable: true,
        get () { return self.dependencies.EXCHANGE.template }
      },
      lp_token_contract:  {
        enumerable: true,
        get () { return self.dependencies.LPTOKEN.template }
      },
      ido_contract:       {
        enumerable: true,
        get () { return self.dependencies.IDO.template }
      },
      launchpad_contract: {
        enumerable: true,
        get () { return self.dependencies.LAUNCHPAD.template }
      },
    })

    if (options.label) {
      this.init.label = options.label;
    }
  }

  dependencies: Record<string, ScrtContract> = {}

  code = { ...this.code, workspace: abs(), crate: "factory" };

  init = {
    ...this.init,
    label: "SiennaAMMFactory",
    msg: {
      get prng_seed() {
        return randomHex(36);
      },
      exchange_settings: {
        swap_fee: { nom: 28, denom: 1000 },
        sienna_fee: { nom: 2, denom: 10000 },
        sienna_burner: null,
      },
    },
  };

  /**
   * Create launchpad contract
   * 
   * @param {object[]} tokens 
   * @param {Agent} agent 
   * @returns 
   */
  createLaunchpad(tokens: object[], agent = this.instantiator) {
    return this.tx.create_launchpad({
      tokens,
    }, agent);
  }

  /**
   * 
   * @param {TokenTypeFor_HumanAddr} token_0 
   * @param {TokenTypeFor_HumanAddr} token_1 
   * @param {Agent} agent 
   * @returns 
   */
  async createExchange (
    token_0: TokenTypeFor_HumanAddr,
    token_1: TokenTypeFor_HumanAddr,
    agent = this.instantiator
  ) {
    const args = {
      pair:    { token_0, token_1 },
      entropy: b64encode(EnigmaUtils.GenerateNewSeed().toString()),
    };

    const result = await this.execute(
      "create_exchange", args, "", [], undefined, agent
    );

    const {logs:[{events:[_,{attributes}]}]} = result

    const [ {value:contract_address_1}
          , {value:action_1}
          , {value:pair}
          , {value:contract_address_2}
          , {value:created_exchange_address}
          , {value:contract_address_3}
          , {value:register_status_1}
          , {value:contract_address_4}
          , {value:register_status_2}
          , {value:contract_address_5}
          , {value:token_address}
          , {value:token_code_hash}
          , {value:contract_address_6}
          , {value:liquidity_token_addr}
          , {value:contract_address_7}
          , {value:register_status_3}
          , {value:contract_address_8}
          , {value:action_2}
          , {value:address} ] = attributes

    console.log({token_0, token_1})

    const title =
      `Token 1: ${token_0.custom_token.contract_addr} \\n `+
      `Token 2: ${token_1.custom_token.contract_addr}`

    for (const [a, b] of [
      [pair, title],

      [contract_address_1, this.address],
      [contract_address_8, this.address],

      [action_1, 'create_exchange'],

      [action_2, 'register_exchange'],

      [register_status_1, 'success'],
      [register_status_2, 'success'],
      [register_status_3, 'success'],

      [contract_address_2, created_exchange_address],
      [address,            created_exchange_address],

      [contract_address_3, token_0.custom_token.contract_addr],
      [contract_address_4, token_1.custom_token.contract_addr],

      [contract_address_5,   token_address],
      [liquidity_token_addr, token_address],

      [token_address,      liquidity_token_addr],
      [contract_address_7, liquidity_token_addr],
      [token_code_hash,    this.dependencies.LPTOKEN.codeHash],

      [contract_address_6, created_exchange_address],
    ]) {
      assert.equal(
        a, b,
        '@sienna/api (Factory#createExchange): '+
        'Could not parse logs from exchange pair creation. ' +
        'Parsing them is fragile - it depends on a particular order. ' +
        'Has the behavior of the Factory changed?'
      )
    }

    return {
      exchange: { address: created_exchange_address },
      lp_token: { address: liquidity_token_addr, code_hash: token_code_hash },
      token_0,
      token_1,
    }
  }

  listExchanges = async () => {
    const result = []

    const limit = 30
    let start = 0

    while(true) {
      const response = await this.q.listExchanges({ pagination: { start, limit } })
      const list = response.list_exchanges.exchanges

      if (list.length == 0)
        break

      result.push.apply(result, list)
      start += limit
    }
    
    return result
  }
}<|MERGE_RESOLUTION|>--- conflicted
+++ resolved
@@ -43,12 +43,8 @@
     codeId?: number,
     label?: string,
   } = {}) {
-<<<<<<< HEAD
     super({ codeId: options.codeId, agent: options.admin, prefix: options.prefix, schema, workspace: abs() })
-=======
-    super({ agent: options.admin, prefix: options.prefix, schema, workspace: abs() })
-
->>>>>>> 2b51bb76
+
     Object.assign(this.init.msg, {
       ...(options.config || {}),
       admin: options.admin?.address,

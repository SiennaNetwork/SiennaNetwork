import type { Agent } from '@fadroma/ops'
import { ScrtContract, loadSchemas, ContractAPIOptions } from "@fadroma/scrt";
import { TokenTypeFor_HumanAddr } from "./factory/handle_msg.d";
import { EnigmaUtils } from "secretjs/src/index.ts";
import { b64encode } from "@waiting/base64";
import { randomHex } from "@fadroma/tools";

import { AMM } from './AMM'
import { AMMSNIP20, LPToken } from './SNIP20'
import { IDO } from './IDO'
import { Launchpad } from './Launchpad'

import { abs } from "../ops/index";

export const schema = loadSchemas(import.meta.url, {
  initMsg: "./factory/init_msg.json",
  queryMsg: "./factory/query_msg.json",
  queryAnswer: "./factory/query_response.json",
  handleMsg: "./factory/handle_msg.json",
});

type FactoryConstructorOptions = ContractAPIOptions & {
  admin:      Agent,
  swapConfig: any,
  EXCHANGE:   AMM,
  AMMTOKEN:   AMMSNIP20,
  LPTOKEN:    LPToken,
  IDO:        IDO
}

export class Factory extends ScrtContract {

  constructor(options: {
    admin:     Agent
    prefix?:   string
    config:    any
    EXCHANGE:  AMM
    AMMTOKEN:  AMMSNIP20
    LPTOKEN:   LPToken
    IDO:       IDO
    LAUNCHPAD: Launchpad
  }) {
    super({ agent: options.admin, prefix: options.prefix, schema })
    Object.assign(this.init.msg, {
      ...options.config,
      admin: options.admin?.address,
    })
    Object.defineProperties(this.init.msg, {
      snip20_contract:    { enumerable: true, get () { return options.AMMTOKEN.template } },
      pair_contract:      { enumerable: true, get () { return options.EXCHANGE.template } },
      lp_token_contract:  { enumerable: true, get () { return options.LPTOKEN.template } },
      ido_contract:       { enumerable: true, get () { return options.IDO.template } },
      launchpad_contract: { enumerable: true, get () { return options.LAUNCHPAD.template } },
    })
  }

  code = { ...this.code, workspace: abs(), crate: "factory" };

  init = {
    ...this.init,
    label: "SiennaAMMFactory",
    msg: {
      get prng_seed() {
        return randomHex(36);
      },
      exchange_settings: {
        swap_fee: { nom: 28, denom: 1000 },
        sienna_fee: { nom: 2, denom: 10000 },
        sienna_burner: null,
      },
    },
  };

<<<<<<< HEAD
  /**
   * Create launchpad contract
   * 
   * @param {object[]} tokens 
   * @param {Agent} agent 
   * @returns 
   */
  createLaunchpad(tokens: object[], agent = this.instantiator) {
    return this.tx.create_launchpad({
      tokens,
    }, agent);
  }

  /**
   * 
   * @param {object} token_0 
   * @param {object} token_1 
   * @param {Agent} agent 
   * @returns 
   */
  createExchange(token_0: any, token_1: any, agent = this.instantiator) {
    return this.execute(
=======
  createExchange = (
    token_0: TokenTypeFor_HumanAddr,
    token_1: TokenTypeFor_HumanAddr,
    agent = this.instantiator
  ) =>
    this.execute(
>>>>>>> a61d1c1f
      "create_exchange",
      {
        pair: { token_0, token_1 },
        entropy: b64encode(EnigmaUtils.GenerateNewSeed().toString()),
      },
      "",
      [],
      undefined,
      agent
    );
<<<<<<< HEAD
  }
  
  /**
   * List all the exchanges present in the factory
   */
  listExchanges() {
    this.q.listExchanges({ pagination: { start: 0, limit: 100 } });
=======

  listExchanges = async () => {
    const result = []

    const limit = 30
    let start = 0

    while(true) {
      const response = await this.q.listExchanges({ pagination: { start, limit } })

      if (response.length == 0)
        break

      start += limit
      result.push.apply(result, response)
    }

    return result
>>>>>>> a61d1c1f
  }
}<|MERGE_RESOLUTION|>--- conflicted
+++ resolved
@@ -31,18 +31,18 @@
 export class Factory extends ScrtContract {
 
   constructor(options: {
-    admin:     Agent
+    admin?:     Agent
     prefix?:   string
-    config:    any
-    EXCHANGE:  AMM
-    AMMTOKEN:  AMMSNIP20
-    LPTOKEN:   LPToken
-    IDO:       IDO
-    LAUNCHPAD: Launchpad
-  }) {
-    super({ agent: options.admin, prefix: options.prefix, schema })
+    config?:    any
+    EXCHANGE?:  AMM
+    AMMTOKEN?:  AMMSNIP20
+    LPTOKEN?:   LPToken
+    IDO?:       IDO
+    LAUNCHPAD?: Launchpad
+  } = {}) {
+    super({ agent: options.admin, prefix: options.prefix, schema, workspace: abs() })
     Object.assign(this.init.msg, {
-      ...options.config,
+      ...(options.config || {}),
       admin: options.admin?.address,
     })
     Object.defineProperties(this.init.msg, {
@@ -71,7 +71,6 @@
     },
   };
 
-<<<<<<< HEAD
   /**
    * Create launchpad contract
    * 
@@ -87,21 +86,17 @@
 
   /**
    * 
-   * @param {object} token_0 
-   * @param {object} token_1 
+   * @param {TokenTypeFor_HumanAddr} token_0 
+   * @param {TokenTypeFor_HumanAddr} token_1 
    * @param {Agent} agent 
    * @returns 
    */
-  createExchange(token_0: any, token_1: any, agent = this.instantiator) {
-    return this.execute(
-=======
   createExchange = (
     token_0: TokenTypeFor_HumanAddr,
     token_1: TokenTypeFor_HumanAddr,
     agent = this.instantiator
   ) =>
     this.execute(
->>>>>>> a61d1c1f
       "create_exchange",
       {
         pair: { token_0, token_1 },
@@ -112,15 +107,6 @@
       undefined,
       agent
     );
-<<<<<<< HEAD
-  }
-  
-  /**
-   * List all the exchanges present in the factory
-   */
-  listExchanges() {
-    this.q.listExchanges({ pagination: { start: 0, limit: 100 } });
-=======
 
   listExchanges = async () => {
     const result = []
@@ -139,6 +125,5 @@
     }
 
     return result
->>>>>>> a61d1c1f
   }
 }
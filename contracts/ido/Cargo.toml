--- conflicted
+++ resolved
@@ -10,25 +10,8 @@
 [lib]
 crate-type = ["cdylib", "rlib"]
 
-<<<<<<< HEAD
-[features]
-default = []
-
-[dependencies]
-fadroma = { path = "../../libraries/fadroma-21.07/core", features = [
-    "scrt-addr",
-    "scrt-callback",
-    "scrt-contract",
-    "scrt-migrate",
-    "scrt-storage",
-] }
-schemars = "0.7"
-serde = { version = "1.0.103", default-features = false, features = ["derive"] }
-serde-json-wasm = "*"
-=======
 [dependencies]
 schemars = "0.7"
 serde = { version = "1.0.103", default-features = false, features = ["derive"] }
 
->>>>>>> e623e2e3
 amm-shared = { path = "../../libraries/amm-shared" }
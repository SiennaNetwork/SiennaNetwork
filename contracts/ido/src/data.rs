--- conflicted
+++ resolved
@@ -1,20 +1,13 @@
+use amm_shared::fadroma::scrt::{
+    addr::{Canonize, Humanize},
+    callback::ContractInstance,
+    cosmwasm_std::{
+        Api, CanonicalAddr, Extern, HumanAddr, Querier, StdError, StdResult, Storage, Uint128,
+    },
+    storage::Storable,
+    utils::viewing_key::ViewingKey,
+};
 use amm_shared::TokenType;
-<<<<<<< HEAD
-use fadroma::scrt::addr::{Canonize, Humanize};
-use fadroma::scrt::callback::ContractInstance;
-use fadroma::scrt::cosmwasm_std::{
-    Api, CanonicalAddr, Extern, HumanAddr, Querier, StdError, StdResult, Storage, Uint128,
-};
-use fadroma::scrt::storage::Storable;
-use fadroma::scrt::utils::viewing_key::ViewingKey;
-=======
-use amm_shared::fadroma::scrt::{
-    cosmwasm_std::{HumanAddr, CanonicalAddr, Uint128, Api, StdResult},
-    addr::{Canonize, Humanize},
-    callback::ContractInstance
-};
-use serde::{Serialize, Deserialize};
->>>>>>> e623e2e3
 use schemars::JsonSchema;
 use serde::{Deserialize, Serialize};
 

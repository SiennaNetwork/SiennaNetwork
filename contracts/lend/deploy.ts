import {
  MigrationContext,
  print,
  Deployment,
  Chain,
  Agent,
  bold,
  Console,
  randomHex,
  timestamp,
  Template,
} from "@hackbg/fadroma";

import {
  InterestModelContract,
  LendOracleContract,
  LendMarketContract,
  LendOverseerContract,
  MockOracleContract,
  AMMSNIP20Contract,
} from "@sienna/api";

import { workspace } from "@sienna/settings";

export async function deployLend({
  agent,
  deployment,
  prefix,
}: MigrationContext): Promise<{
  OVERSEER: LendOverseerContract;
  MARKET: LendMarketContract;
  INTEREST_MODEL: InterestModelContract;
  ORACLE: LendOracleContract;
  MOCK_ORACLE: MockOracleContract;
  TOKEN1: AMMSNIP20Contract;
  TOKEN2: AMMSNIP20Contract;
}> {
  const INTEREST_MODEL = new InterestModelContract();
  const ORACLE = new LendOracleContract();
  const MARKET = new LendMarketContract();
  const OVERSEER = new LendOverseerContract();
  const MOCK_ORACLE = new MockOracleContract();
  const TOKEN1 = new AMMSNIP20Contract({ name: "SLATOM", suffix: "SLATOM" });
  const TOKEN2 = new AMMSNIP20Contract({ name: "SLSCRT", suffix: "SLSCRT" });

<<<<<<< HEAD
  for (const contract of [
    INTEREST_MODEL,
    ORACLE,
    MARKET,
    OVERSEER,
    MOCK_ORACLE,
    TOKEN1,
    TOKEN2,
  ]) {
    await agent.chain.buildAndUpload(agent, [contract]);
=======
  for (const contract of [INTEREST_MODEL, ORACLE, MARKET, OVERSEER, MOCK_ORACLE]) {
    await agent.buildAndUpload([contract]);
>>>>>>> e4892076
  }

  await deployment.instantiate(agent, [
    TOKEN1,
    {
      name: "slToken1",
      symbol: "SLATOM",
      decimals: 18,
      prng_seed: randomHex(36),
      config: {
        enable_burn: true,
        enable_deposit: true,
        enable_mint: true,
        enable_redeem: true,
        public_total_supply: true,
      },
    },
  ]);

  await deployment.instantiate(agent, [
    TOKEN2,
    {
      name: "slToken2",
      symbol: "SLSCRT",
      decimals: 18,
      prng_seed: randomHex(36),
      config: {
        enable_burn: true,
        enable_deposit: true,
        enable_mint: true,
        enable_redeem: true,
        public_total_supply: true,
      },
    },
  ]);

  await deployment.instantiate(agent, [
    INTEREST_MODEL,
    {
      base_rate_year: "0",
      blocks_year: 6311520,
      jump_multiplier_year: "0",
      jump_threshold: "0",
      multiplier_year: "1",
    },
  ]);

  await deployment.instantiate(agent, [MOCK_ORACLE, {}]);

  let mock_oracle = deployment.get(MOCK_ORACLE.name);

  await deployment.instantiate(agent, [
    OVERSEER,
    {
      close_factor: "0.5",
      entropy: randomHex(36),
      market_contract: {
        code_hash: MARKET.template.codeHash,
        id: Number(MARKET.template.codeId),
      },
      oracle_contract: {
        code_hash: ORACLE.template.codeHash,
        id: Number(ORACLE.template.codeId),
      },
      oracle_source: {
        address: mock_oracle.address,
        code_hash: mock_oracle.codeHash,
      },
      premium: "1",
      prng_seed: randomHex(36),
    },
  ]);

  return {
    OVERSEER,
    MARKET,
    INTEREST_MODEL,
    ORACLE,
    MOCK_ORACLE,
    TOKEN1,
    TOKEN2,
  };
}<|MERGE_RESOLUTION|>--- conflicted
+++ resolved
@@ -43,7 +43,6 @@
   const TOKEN1 = new AMMSNIP20Contract({ name: "SLATOM", suffix: "SLATOM" });
   const TOKEN2 = new AMMSNIP20Contract({ name: "SLSCRT", suffix: "SLSCRT" });
 
-<<<<<<< HEAD
   for (const contract of [
     INTEREST_MODEL,
     ORACLE,
@@ -53,11 +52,7 @@
     TOKEN1,
     TOKEN2,
   ]) {
-    await agent.chain.buildAndUpload(agent, [contract]);
-=======
-  for (const contract of [INTEREST_MODEL, ORACLE, MARKET, OVERSEER, MOCK_ORACLE]) {
     await agent.buildAndUpload([contract]);
->>>>>>> e4892076
   }
 
   await deployment.instantiate(agent, [

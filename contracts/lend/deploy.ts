import {
  MigrationContext,
<<<<<<< HEAD
=======
  print,
>>>>>>> ad3428f3
  Deployment,
  Chain,
  Agent,
  bold,
  Console,
  randomHex,
  timestamp,
  Template,
} from "@hackbg/fadroma";

import {
  InterestModelContract,
  LendOracleContract,
  LendMarketContract,
  LendOverseerContract,
  MockOracleContract,
  AMMSNIP20Contract,
} from "@sienna/api";

import { workspace } from "@sienna/settings";

export async function deployLend({ agent, deployment, prefix }: MigrationContext): Promise<{
  OVERSEER: LendOverseerContract;
  MARKET: LendMarketContract;
  INTEREST_MODEL: InterestModelContract;
  ORACLE: LendOracleContract;
  MOCK_ORACLE: MockOracleContract;
  TOKEN1: AMMSNIP20Contract;
  TOKEN2: AMMSNIP20Contract;
}> {
<<<<<<< HEAD
  const INTEREST_MODEL = new InterestModelContract();
  const ORACLE = new LendOracleContract();
  const MARKET = new LendMarketContract();
  const OVERSEER = new LendOverseerContract();
  const MOCK_ORACLE = new MockOracleContract();
  const TOKEN1 = new AMMSNIP20Contract({ name: "SLATOM" });
  const TOKEN2 = new AMMSNIP20Contract({ name: "SLSCRT" });

  await chain.buildAndUpload(agent, [
    INTEREST_MODEL,
    ORACLE,
    MARKET,
    OVERSEER,
    MOCK_ORACLE,
    TOKEN1,
    TOKEN2,
  ]);

  await deployment.getOrInit(agent, TOKEN1, "SLATOM", {
    name: "slToken1",
    symbol: "SLATOM",
    decimals: 18,
    prng_seed: randomHex(36),
    config: {
      enable_burn: true,
      enable_deposit: true,
      enable_mint: true,
      enable_redeem: true,
      public_total_supply: true,
    },
  });

  await deployment.getOrInit(agent, TOKEN2, "SLSCRT", {
    name: "slToken2",
    symbol: "SLSCRT",
    decimals: 18,
    prng_seed: randomHex(36),
    config: {
      enable_burn: true,
      enable_deposit: true,
      enable_mint: true,
      enable_redeem: true,
      public_total_supply: true,
    },
  });
=======

  const { isLocalnet } = agent.chain
  let mock_oracle = { address: null, codeHash: null };

  const INTEREST_MODEL = new InterestModelContract();
  const ORACLE         = new LendOracleContract();
  const MARKET         = new LendMarketContract();
  const OVERSEER       = new LendOverseerContract();
  const MOCK_ORACLE    = new MockOracleContract();

  for (const contract of [INTEREST_MODEL, ORACLE, MARKET, OVERSEER, MOCK_ORACLE]) {
    await agent.chain.buildAndUpload(agent, [contract]);
  }
>>>>>>> ad3428f3

  await deployment.getOrInit(agent, INTEREST_MODEL, INTEREST_MODEL.label, {
    base_rate_year: "0",
    blocks_year: 6311520,
    jump_multiplier_year: "0",
    jump_threshold: "0",
    multiplier_year: "1",
  });

<<<<<<< HEAD
  let mock_oracle = await deployment.getOrInit(
    agent,
    MOCK_ORACLE,
    MOCK_ORACLE.label,
    {}
  );
=======
  if (isLocalnet) {
    await deployment.instantiate(agent, [MOCK_ORACLE, {}]);
  }
>>>>>>> ad3428f3

  await deployment.getOrInit(agent, OVERSEER, OVERSEER.label, {
    close_factor: "0.5",
    entropy: randomHex(36),
    market_contract: {
      code_hash: MARKET.template.codeHash,
<<<<<<< HEAD
      id: Number(MARKET.template.codeId),
    },
    oracle_contract: {
      code_hash: ORACLE.template.codeHash,
      id: Number(ORACLE.template.codeId),
=======
      id: MARKET.template.codeId,
    },
    oracle_contract: {
      code_hash: MARKET.template.codeHash,
      id: MARKET.template.codeId,
>>>>>>> ad3428f3
    },
    oracle_source: {
<<<<<<< HEAD
      address: mock_oracle.address,
      code_hash: mock_oracle.codeHash,
=======
      address: isLocalnet ? mock_oracle.address : "",
      code_hash: isLocalnet ? mock_oracle.codeHash : "",
>>>>>>> ad3428f3
    },
    premium: "1",
    prng_seed: randomHex(36),
  });

  return {
    OVERSEER,
    MARKET,
    INTEREST_MODEL,
    ORACLE,
    MOCK_ORACLE,
    TOKEN1,
    TOKEN2,
  };
}<|MERGE_RESOLUTION|>--- conflicted
+++ resolved
@@ -1,9 +1,6 @@
 import {
   MigrationContext,
-<<<<<<< HEAD
-=======
   print,
->>>>>>> ad3428f3
   Deployment,
   Chain,
   Agent,
@@ -25,7 +22,11 @@
 
 import { workspace } from "@sienna/settings";
 
-export async function deployLend({ agent, deployment, prefix }: MigrationContext): Promise<{
+export async function deployLend({
+  agent,
+  deployment,
+  prefix,
+}: MigrationContext): Promise<{
   OVERSEER: LendOverseerContract;
   MARKET: LendMarketContract;
   INTEREST_MODEL: InterestModelContract;
@@ -34,7 +35,6 @@
   TOKEN1: AMMSNIP20Contract;
   TOKEN2: AMMSNIP20Contract;
 }> {
-<<<<<<< HEAD
   const INTEREST_MODEL = new InterestModelContract();
   const ORACLE = new LendOracleContract();
   const MARKET = new LendMarketContract();
@@ -43,7 +43,7 @@
   const TOKEN1 = new AMMSNIP20Contract({ name: "SLATOM" });
   const TOKEN2 = new AMMSNIP20Contract({ name: "SLSCRT" });
 
-  await chain.buildAndUpload(agent, [
+  for (const contract of [
     INTEREST_MODEL,
     ORACLE,
     MARKET,
@@ -51,7 +51,9 @@
     MOCK_ORACLE,
     TOKEN1,
     TOKEN2,
-  ]);
+  ]) {
+    await agent.chain.buildAndUpload(agent, [contract]);
+  }
 
   await deployment.getOrInit(agent, TOKEN1, "SLATOM", {
     name: "slToken1",
@@ -80,21 +82,6 @@
       public_total_supply: true,
     },
   });
-=======
-
-  const { isLocalnet } = agent.chain
-  let mock_oracle = { address: null, codeHash: null };
-
-  const INTEREST_MODEL = new InterestModelContract();
-  const ORACLE         = new LendOracleContract();
-  const MARKET         = new LendMarketContract();
-  const OVERSEER       = new LendOverseerContract();
-  const MOCK_ORACLE    = new MockOracleContract();
-
-  for (const contract of [INTEREST_MODEL, ORACLE, MARKET, OVERSEER, MOCK_ORACLE]) {
-    await agent.chain.buildAndUpload(agent, [contract]);
-  }
->>>>>>> ad3428f3
 
   await deployment.getOrInit(agent, INTEREST_MODEL, INTEREST_MODEL.label, {
     base_rate_year: "0",
@@ -104,46 +91,27 @@
     multiplier_year: "1",
   });
 
-<<<<<<< HEAD
   let mock_oracle = await deployment.getOrInit(
     agent,
     MOCK_ORACLE,
     MOCK_ORACLE.label,
     {}
   );
-=======
-  if (isLocalnet) {
-    await deployment.instantiate(agent, [MOCK_ORACLE, {}]);
-  }
->>>>>>> ad3428f3
 
   await deployment.getOrInit(agent, OVERSEER, OVERSEER.label, {
     close_factor: "0.5",
     entropy: randomHex(36),
     market_contract: {
       code_hash: MARKET.template.codeHash,
-<<<<<<< HEAD
       id: Number(MARKET.template.codeId),
     },
     oracle_contract: {
       code_hash: ORACLE.template.codeHash,
       id: Number(ORACLE.template.codeId),
-=======
-      id: MARKET.template.codeId,
-    },
-    oracle_contract: {
-      code_hash: MARKET.template.codeHash,
-      id: MARKET.template.codeId,
->>>>>>> ad3428f3
     },
     oracle_source: {
-<<<<<<< HEAD
       address: mock_oracle.address,
       code_hash: mock_oracle.codeHash,
-=======
-      address: isLocalnet ? mock_oracle.address : "",
-      code_hash: isLocalnet ? mock_oracle.codeHash : "",
->>>>>>> ad3428f3
     },
     premium: "1",
     prng_seed: randomHex(36),

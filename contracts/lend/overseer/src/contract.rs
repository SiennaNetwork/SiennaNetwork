--- conflicted
+++ resolved
@@ -107,13 +107,8 @@
         Ok(HandleResponse {
             messages: vec![],
             log: vec![
-<<<<<<< HEAD
                 log("action", "register_oracle"),
                 log("oracle_address", oracle.address),
-=======
-                log("action", "register_interest_token"),
-                log("oracle_address", env.message.sender),
->>>>>>> 557f5c92
             ],
             data: None,
         })

use std::str::FromStr;

use lend_shared::{
    fadroma::{
        ensemble::MockEnv, snip20_impl::msg::HandleMsg as Snip20HandleMsg, to_binary, Decimal256,
<<<<<<< HEAD
        Permit, StdError, Uint128, Uint256,
=======
        StdError, Uint128, Uint256
>>>>>>> 08f6dde4
    },
    interfaces::{market, overseer::*},
};

use crate::setup::Lend;

#[test]
fn whitelist() {
    let mut lend = Lend::new();

    // can only be called by admin
    let res = lend.ensemble.execute(
        &HandleMsg::Whitelist {
            market: Market {
                contract: lend.markets[1].clone(),
                symbol: "SLAT".into(),
                ltv_ratio: Decimal256::zero(),
            },
        },
        MockEnv::new("fake", lend.overseer.clone()),
    );

    assert_eq!(StdError::unauthorized(), res.unwrap_err());

    lend.whitelist_market(
        lend.sienna_underlying_token.clone(),
        Decimal256::percent(90)
    ).unwrap();

    lend.whitelist_market(
        lend.atom_underlying_token.clone(),
        Decimal256::percent(90)
    ).unwrap();

    let res = lend
        .ensemble
        .query(
            lend.overseer.address,
            QueryMsg::Markets {
                pagination: Pagination {
                    start: 0,
                    limit: 10,
                },
            },
        )
        .unwrap();

    if let QueryResponse::Markets { whitelist } = res {
        assert_eq!(whitelist.len(), 2)
    }
}

#[test]
fn enter_and_exit_markets() {
    let mut lend = Lend::new();

    lend.whitelist_market(
        lend.markets[0].clone(),
        "SLSN".into(),
        Decimal256::percent(90),
    )
    .unwrap();

    lend.whitelist_market(
        lend.markets[1].clone(),
        "SLAT".into(),
        Decimal256::percent(90),
    )
    .unwrap();

    // enter market
    lend.ensemble
        .execute(
            &HandleMsg::Enter {
                markets: vec![lend.markets[0].address.clone()],
            },
            MockEnv::new("borrower", lend.overseer.clone()),
        )
        .unwrap();

    let res = lend
        .ensemble
        .query(
            lend.overseer.address.clone(),
            QueryMsg::EnteredMarkets {
                permit: Permit::<OverseerPermissions>::new(
                    "borrower",
                    vec![OverseerPermissions::AccountInfo],
                    vec![lend.overseer.address.clone()],
                    "balance",
                ),
            },
        )
        .unwrap();

    if let QueryResponse::EnteredMarkets { entered_markets } = res {
        assert_eq!(entered_markets.len(), 1);
    }

    // enter another market
    lend.ensemble
        .execute(
            &HandleMsg::Enter {
                markets: vec![lend.markets[1].address.clone()],
            },
            MockEnv::new("borrower", lend.overseer.clone()),
        )
        .unwrap();

    let res = lend
        .ensemble
        .query(
            lend.overseer.address.clone(),
            QueryMsg::EnteredMarkets {
                permit: Permit::<OverseerPermissions>::new(
                    "borrower",
                    vec![OverseerPermissions::AccountInfo],
                    vec![lend.overseer.address.clone()],
                    "balance",
                ),
            },
        )
        .unwrap();

    if let QueryResponse::EnteredMarkets { entered_markets } = res {
        assert_eq!(entered_markets.len(), 2);
    }

    // exit market
    lend.ensemble
        .execute(
            &HandleMsg::Exit {
                market_address: lend.markets[0].address.clone(),
            },
            MockEnv::new("borrower", lend.overseer.clone()),
        )
        .unwrap();

    let res = lend
        .ensemble
        .query(
            lend.overseer.address.clone(),
            QueryMsg::EnteredMarkets {
                permit: Permit::<OverseerPermissions>::new(
                    "borrower",
                    vec![OverseerPermissions::AccountInfo],
                    vec![lend.overseer.address.clone()],
                    "balance",
                ),
            },
        )
        .unwrap();

    if let QueryResponse::EnteredMarkets { entered_markets } = res {
        assert_eq!(entered_markets.len(), 1);
    }
}

#[test]
fn returns_right_liquidity() {
    let mut lend = Lend::new();

    let market = lend.whitelist_market(
        lend.secret_underlying_token.clone(),
        Decimal256::percent(50)
    ).unwrap();

    lend.ensemble
        .execute(
            &HandleMsg::Enter {
                markets: vec![market.contract.address.clone()],
            },
            MockEnv::new("borrower", lend.overseer.clone()),
        )
        .unwrap();

    let _res = lend
        .ensemble
        .execute(
            &Snip20HandleMsg::Send {
                recipient: market.contract.address.clone(),
                recipient_code_hash: None,
                amount: Uint128(1_000_000),
                memo: None,
                padding: None,
                msg: Some(to_binary(&market::ReceiverCallbackMsg::Deposit {}).unwrap()),
            },
            MockEnv::new("borrower", lend.secret_underlying_token.clone()),
        )
        .unwrap();

    let res = lend.get_liquidity(
        Some(market.contract.address),
        Uint256::from(0u128),
        Uint256::from(0u128),
        None,
    );

    // should return amount * collateralFactor * exchangeRate * underlyingPrice
    let expected = ((Uint256::from(1_000_000u128)
        .decimal_mul(Decimal256::percent(50))
        .unwrap()
        * Uint256::from(1u128))
    .unwrap()
        * Uint256::from(1u128))
    .unwrap();

    assert_eq!(expected, res.liquidity);
}

#[test]
fn liquidity_collateral_factor() {
    // fails if a market is not listed
    let mut lend = Lend::new();
    let res = lend.ensemble.execute(
        &HandleMsg::Enter {
            markets: vec!["unknown_addr".into()],
        },
        MockEnv::new("borrower", lend.overseer.clone()),
    );

    assert_eq!(
        res.unwrap_err(),
        StdError::generic_err("Market is not listed.")
    );

    let market = lend.whitelist_market(
        lend.secret_underlying_token.clone(),
        Decimal256::percent(50)
    ).unwrap();

    // not in market yet, should have no effect
    let res = lend.get_liquidity(
        Some(market.contract.address.clone()),
        Uint256::from(1u128),
        Uint256::from(1u128),
        None,
    );

    assert_eq!(Uint256::from(0u128), res.liquidity);
    assert_eq!(Uint256::from(0u128), res.shortfall);

    lend.ensemble
        .execute(
            &HandleMsg::Enter {
                markets: vec![market.contract.address.clone()],
            },
            MockEnv::new("borrower", lend.overseer.clone()),
        )
        .unwrap();

    // deposit
    let _res = lend
        .ensemble
        .execute(
            &Snip20HandleMsg::Send {
                recipient: market.contract.address.clone(),
                recipient_code_hash: None,
                amount: Uint128(1_000_000),
                memo: None,
                padding: None,
                msg: Some(to_binary(&market::ReceiverCallbackMsg::Deposit {}).unwrap()),
            },
            MockEnv::new("borrower", lend.secret_underlying_token.clone()),
        )
        .unwrap();

    // total account liquidity after supplying `amount`
    let res = lend.get_liquidity(
        Some(market.contract.address.clone()),
        Uint256::from(0u128),
        Uint256::from(0u128),
        None,
    );

    assert_eq!(
        Uint256::from(1000000u128)
            .decimal_mul(Decimal256::percent(50))
            .unwrap(),
        res.liquidity,
    );
    assert_eq!(Uint256::from(0u128), res.shortfall);

    // borrow amount, should shortfall over collateralFactor
    let res = lend.get_liquidity(
        Some(market.contract.address.clone()),
        Uint256::from(0u128),
        Uint256::from(1_000_000u128),
        Some(12346),
    );

    assert_eq!(Uint256::from(0u128), res.liquidity);
    assert_eq!(
        Uint256::from(1000000u128)
            .decimal_mul(Decimal256::percent(50))
            .unwrap(),
        res.shortfall
    );

    // hypothetically redeem `amount`, should be back to even
    let res = lend.get_liquidity(
        Some(market.contract.address.clone()),
        Uint256::from(1_000_000u128),
        Uint256::from(0u128),
        Some(12346),
    );

    assert_eq!(Uint256::from(0u128), res.liquidity);
    assert_eq!(Uint256::from(0u128), res.shortfall);
}

#[test]
fn liquidity_entering_markets() {
    // allows entering 3 markets, supplying to 2 and borrowing up to collateralFactor in the 3rd
    let mut lend = Lend::new();
    let sienna_market = lend.whitelist_market(
        lend.sienna_underlying_token.clone(),
        Decimal256::percent(50)
    ).unwrap();
    let atom_market = lend.whitelist_market(
        lend.atom_underlying_token.clone(),
        Decimal256::permille(666)
    ).unwrap();
    let secret_market = lend.whitelist_market(
        lend.secret_underlying_token.clone(),
        Decimal256::zero()
    ).unwrap();

    // enter markets
    lend.ensemble
        .execute(
            &HandleMsg::Enter {
                markets: vec![
                    sienna_market.contract.address.clone(),
                    atom_market.contract.address.clone(),
                    secret_market.contract.address.clone(),
                ],
            },
            MockEnv::new("borrower", lend.overseer.clone()),
        )
        .unwrap();

    // supply to 2 markets
    // deposit
    let _res = lend
        .ensemble
        .execute(
            &Snip20HandleMsg::Send {
                recipient: sienna_market.contract.address.clone(),
                recipient_code_hash: None,
                amount: Uint128(1_000_000),
                memo: None,
                padding: None,
                msg: Some(to_binary(&market::ReceiverCallbackMsg::Deposit {}).unwrap()),
            },
            MockEnv::new("borrower", lend.sienna_underlying_token.clone()),
        )
        .unwrap();

    let _res = lend
        .ensemble
        .execute(
            &Snip20HandleMsg::Send {
                recipient: atom_market.contract.address.clone(),
                recipient_code_hash: None,
                amount: Uint128(1_000),
                memo: None,
                padding: None,
                msg: Some(to_binary(&market::ReceiverCallbackMsg::Deposit {}).unwrap()),
            },
            MockEnv::new("borrower", lend.atom_underlying_token.clone()),
        )
        .unwrap();

    let collateral_one = ((Uint256::from(1_000_000u128) * Uint256::from(3u128)).unwrap())
        .decimal_mul(Decimal256::percent(50))
        .unwrap();
    let collateral_two = (Uint256::from(1_000u128)
        .decimal_mul(Decimal256::from_str("2.718").unwrap())
        .unwrap())
    .decimal_mul(Decimal256::permille(666))
    .unwrap();
    let collateral_three = (collateral_one + collateral_two).unwrap();

    let res = lend.get_liquidity(None, Uint256::from(0u128), Uint256::from(0u128), None);
    assert_eq!(collateral_three, res.liquidity);
    assert_eq!(Uint256::from(0u128), res.shortfall);

    let res = lend.get_liquidity(
        Some(secret_market.contract.address.clone()),
        collateral_two,
        Uint256::from(0u128),
        None,
    );
    assert_eq!(collateral_three, res.liquidity);
    assert_eq!(Uint256::from(0u128), res.shortfall);

    let res = lend.get_liquidity(
        Some(secret_market.contract.address.clone()),
        Uint256::from(0u128),
        collateral_two,
        None,
    );
    assert_eq!(collateral_one, res.liquidity);
    assert_eq!(Uint256::from(0u128), res.shortfall);

    let res = lend.get_liquidity(
        Some(secret_market.contract.address.clone()),
        Uint256::from(0u128),
        (collateral_three + collateral_one).unwrap(),
        None,
    );
    assert_eq!(Uint256::from(0u128), res.liquidity);
    assert_eq!(collateral_one, res.shortfall);

    let res = lend.get_liquidity(
        Some(sienna_market.contract.address.clone()),
        Uint256::from(1_000_000u128),
        Uint256::from(0u128),
        None,
    );
    assert_eq!(collateral_two, res.liquidity);
    assert_eq!(Uint256::from(0u128), res.shortfall);
}<|MERGE_RESOLUTION|>--- conflicted
+++ resolved
@@ -3,11 +3,7 @@
 use lend_shared::{
     fadroma::{
         ensemble::MockEnv, snip20_impl::msg::HandleMsg as Snip20HandleMsg, to_binary, Decimal256,
-<<<<<<< HEAD
-        Permit, StdError, Uint128, Uint256,
-=======
-        StdError, Uint128, Uint256
->>>>>>> 08f6dde4
+        Permit, StdError, Uint128, Uint256, Binary
     },
     interfaces::{market, overseer::*},
 };
@@ -21,13 +17,19 @@
     // can only be called by admin
     let res = lend.ensemble.execute(
         &HandleMsg::Whitelist {
-            market: Market {
-                contract: lend.markets[1].clone(),
-                symbol: "SLAT".into(),
+            config: MarketInitConfig {
+                prng_seed: Binary::from(b"seed_for_sienna_market"),
+                underlying_asset: lend.sienna_underlying_token.clone(),
                 ltv_ratio: Decimal256::zero(),
-            },
+                config: market::Config {
+                    initial_exchange_rate: Decimal256::one(),
+                    reserve_factor: Decimal256::one(),
+                    seize_factor: Decimal256::one(),
+                },
+                interest_model_contract: lend.interest_model.clone()
+            }
         },
-        MockEnv::new("fake", lend.overseer.clone()),
+        MockEnv::new("fake", lend.overseer.clone())
     );
 
     assert_eq!(StdError::unauthorized(), res.unwrap_err());
@@ -64,16 +66,14 @@
 fn enter_and_exit_markets() {
     let mut lend = Lend::new();
 
-    lend.whitelist_market(
-        lend.markets[0].clone(),
-        "SLSN".into(),
+    let sienna_market = lend.whitelist_market(
+        lend.sienna_underlying_token.clone(),
         Decimal256::percent(90),
     )
     .unwrap();
 
-    lend.whitelist_market(
-        lend.markets[1].clone(),
-        "SLAT".into(),
+    let atom_market = lend.whitelist_market(
+        lend.atom_underlying_token.clone(),
         Decimal256::percent(90),
     )
     .unwrap();
@@ -82,7 +82,7 @@
     lend.ensemble
         .execute(
             &HandleMsg::Enter {
-                markets: vec![lend.markets[0].address.clone()],
+                markets: vec![sienna_market.contract.address.clone()],
             },
             MockEnv::new("borrower", lend.overseer.clone()),
         )
@@ -111,7 +111,7 @@
     lend.ensemble
         .execute(
             &HandleMsg::Enter {
-                markets: vec![lend.markets[1].address.clone()],
+                markets: vec![atom_market.contract.address],
             },
             MockEnv::new("borrower", lend.overseer.clone()),
         )
@@ -140,7 +140,7 @@
     lend.ensemble
         .execute(
             &HandleMsg::Exit {
-                market_address: lend.markets[0].address.clone(),
+                market_address: sienna_market.contract.address.clone(),
             },
             MockEnv::new("borrower", lend.overseer.clone()),
         )

use crate::setup::Lend;
use lend_shared::{
    core::{utilization_rate, Pagination},
    fadroma::{
        cosmwasm_std::{to_binary, StdError, Uint128, HumanAddr},
        ensemble::MockEnv,
        snip20_impl::msg as snip20,
        permit::Permit,
        Decimal256, Uint256, one_token
    },
    interfaces::{market, overseer},
};

const BOB: &str = "Bob";
const ALICE: &str = "Alice";
const CHESTER: &str = "Chester";

#[test]
fn borrow() {
    let mut lend = Lend::default();
    lend.ensemble.block().freeze();

    let underlying_1 = lend.new_underlying_token("SSCRT", 6).unwrap();
    let underlying_2 = lend.new_underlying_token("SIENNA", 18).unwrap();

    let market_one = lend
        .whitelist_market(underlying_1, Decimal256::percent(90), None, None)
        .unwrap()
        .contract;

    let market_two = lend
        .whitelist_market(underlying_2, Decimal256::percent(90), None, None)
        .unwrap()
        .contract;

    let prefund_amount = Uint128(500 * one_token(6));
    let chester_prefund_amount = Uint128(100 * one_token(18));
    let borrow_amount = Uint128(100 * one_token(6));

    lend.prefund_and_deposit(BOB, prefund_amount, market_one.address.clone());
    lend.prefund_and_deposit(ALICE, prefund_amount, market_one.address.clone());
    lend.prefund_and_deposit(CHESTER, chester_prefund_amount, market_two.address.clone());

    lend.ensemble.execute(
        &overseer::HandleMsg::Enter {
            markets: vec![market_one.address.clone(), market_two.address.clone()],
        },
        MockEnv::new(CHESTER, lend.overseer.clone()),
    )
    .unwrap();

    // Assuming 1:1 price conversion:
    // With LTV ratio of 90%, if Chester wants to borrow a 100 tokens, he'd have to deposit
    // 10% more as collateral - 100 + 10% = 110

    // conv_factor = 0.9 * 1 * 1 = 0.9
    // Chester's liquidity = 100 * 0.9 = 90

<<<<<<< HEAD
    let liquidity = lend
        .get_liquidity(
            CHESTER,
            Some(market_one.address.clone()),
            Uint256::zero(),
            borrow_amount.into(),
            None,
        )
        .unwrap();

    println!("{:#?}", liquidity);

    // assert_eq!(liquidity.liquidity, Uint256::zero());
    // assert_eq!(liquidity.shortfall, Uint256::from(10));
=======
    let liquidity = lend.get_liquidity(
        CHESTER,
        Some(market_one.address.clone()),
        Uint256::zero(),
        borrow_amount.into(),
        None,
    )
    .unwrap();

    assert_eq!(liquidity.liquidity, Uint256::zero());
    assert_eq!(liquidity.shortfall, Uint256::from(10 * one_token(18)));
>>>>>>> 915aaf9e

    let err = lend
        .ensemble
        .execute(
            &market::HandleMsg::Borrow {
                amount: borrow_amount.into(),
            },
            MockEnv::new(CHESTER, market_one.clone()),
        )
        .unwrap_err();

    assert_eq!(
        err,
        StdError::generic_err("Insufficient liquidity. Shortfall: 10000000000000000000")
    );

    // 12 instead of 10 because of rounding during exchange rate divison
    lend.prefund_and_deposit(CHESTER, Uint128(12 * one_token(18)), market_two.address.clone());

    lend.ensemble
        .execute(
            &market::HandleMsg::Borrow {
                amount: borrow_amount.into(),
            },
            MockEnv::new(CHESTER, market_one.clone()),
        )
        .unwrap();

    let liquidity = lend
        .get_liquidity(CHESTER, None, Uint256::zero(), Uint256::zero(), None)
        .unwrap();

    // 0.8 liquidity
    assert_eq!(liquidity.liquidity, Uint256::from(800000000000000000u128));
    assert_eq!(liquidity.shortfall, Uint256::zero());

    let state: market::State = lend
        .ensemble
        .query(
            market_one.address.clone(),
            market::QueryMsg::State { block: None },
        )
        .unwrap();

    assert_eq!(state.total_borrows, 100000000.into());
    assert_eq!(state.total_supply, 1000000000.into());

    let utilization_rate = utilization_rate(
        Decimal256::from_uint256(state.underlying_balance).unwrap(),
        Decimal256::from_uint256(state.total_borrows).unwrap(),
        Decimal256::from_uint256(state.total_reserves).unwrap(),
    )
    .unwrap();

    assert_eq!(utilization_rate, Decimal256::percent(10));

    let info: market::BorrowersResponse = lend
        .ensemble
        .query(
            market_one.address.clone(),
            market::QueryMsg::Borrowers {
                pagination: Pagination {
                    start: 0,
                    limit: 10
                },
                block: state.accrual_block,
            },
        )
        .unwrap();

    assert_eq!(info.total, 1);
    assert_eq!(info.entries.len(), 1);

    let chester = info.entries.first().unwrap();

    assert_eq!(chester.liquidity.liquidity, Uint256::from(800000000000000000u128));
    assert_eq!(chester.liquidity.shortfall, Uint256::zero());

    assert_eq!(chester.markets.len(), 2);
    assert_eq!(chester.markets[0].contract, market_one);
    assert_eq!(chester.markets[1].contract, market_two);

    assert_eq!(chester.principal_balance, borrow_amount.into());
    assert_eq!(chester.actual_balance, borrow_amount.into());

    let id = lend.id(CHESTER, market_one.address);
    assert_eq!(chester.id, id);
}

#[test]
fn cannot_increase_collateral_value_by_entering_the_same_market_multiple_times() {
    let mut lend = Lend::default();

    let token_1 = lend.new_underlying_token("ATOM", 9).unwrap();
    let token_2 = lend.new_underlying_token("SSCRT", 6).unwrap();

    let market_1 = lend.whitelist_market(
        token_1,
        Decimal256::percent(50),
        None,
        None
    ).unwrap();

    let market_2 = lend.whitelist_market(
        token_2,
        Decimal256::percent(50),
        None,
        None
    ).unwrap();

    let prefund_alice_atom = Uint128(1000 * one_token(9));
    let prefund_alice_scrt = Uint128(10000 * one_token(6));
    let prefund_bob_atom = Uint128(1000 * one_token(9));
    let borrow_bob_scrt = Uint256::from(2000 * one_token(6));

    lend.prefund_and_deposit(ALICE, prefund_alice_atom, market_1.contract.address.clone());
    lend.prefund_and_deposit(BOB, prefund_bob_atom, market_1.contract.address.clone());
    lend.prefund_and_deposit(ALICE, prefund_alice_scrt, market_2.contract.address.clone());

    lend.ensemble.execute(
        &overseer::HandleMsg::Enter {
            markets: vec![market_1.contract.address.clone()],
        },
        MockEnv::new(ALICE, lend.overseer.clone())
    ).unwrap();

    lend.ensemble.execute(
        &overseer::HandleMsg::Enter {
            markets: vec![
                market_1.contract.address.clone(),
                market_1.contract.address.clone(),
                market_2.contract.address.clone(),
                market_1.contract.address.clone(),
                market_1.contract.address.clone()
            ],
        },
        MockEnv::new(BOB, lend.overseer.clone())
    ).unwrap();

    lend.ensemble.execute(
        &overseer::HandleMsg::Enter {
            markets: vec![
                market_1.contract.address.clone(),
                market_2.contract.address.clone()
            ],
        },
        MockEnv::new(BOB, lend.overseer.clone())
    ).unwrap();

    let entered_markets: Vec<overseer::Market<HumanAddr>> = lend.ensemble.query(
        lend.overseer.address.clone(),
        overseer::QueryMsg::EnteredMarkets {
            method: Permit::new(
                BOB,
                vec![overseer::OverseerPermissions::AccountInfo],
                vec![lend.overseer.address.clone()],
                "entered_markets",
            )
            .into()
        }
    ).unwrap();

    assert_eq!(entered_markets.len(), 2);

    let err = lend.ensemble.execute(
        &market::HandleMsg::Borrow {
            amount: borrow_bob_scrt,
        },
        MockEnv::new(BOB, market_2.contract.clone()),
    )
    .unwrap_err();

    let liquidity = lend.get_liquidity(
        BOB,
        None,
        Uint256::zero(),
        Uint256::zero(),
        None
    ).unwrap();

    assert_eq!(liquidity.liquidity, Uint256::from(500_000_000_000_000_000_000u128));
    assert_eq!(liquidity.shortfall, Uint256::zero());

    assert_eq!(err, StdError::generic_err(format!("Insufficient liquidity. Shortfall: {}", 1500_000_000_000_000_000_000u128)));
}

#[test]
fn self_repay() {
    do_repay(true, Uint128::zero())
}

#[test]
fn repay() {
    do_repay(false, Uint128::zero())
}

#[test]
fn refund_overpaid_amount() {
    for overpay in [1, 100, 200, 1456456] {
        do_repay(false, Uint128(overpay));
        do_repay(true, Uint128(overpay));
    }
}

fn do_repay(self_repay: bool, overpay: Uint128) {
    let mut lend = Lend::default();

    let underlying_1 = lend.new_underlying_token("SSCRT", 6).unwrap();
    let underlying_2 = lend.new_underlying_token("SIENNA", 18).unwrap();

    let market_one = lend
        .whitelist_market(underlying_1.clone(), Decimal256::percent(90), None, None)
        .unwrap()
        .contract;

    let market_two = lend
        .whitelist_market(underlying_2, Decimal256::percent(90), None, None)
        .unwrap()
        .contract;

    let prefund_amount = Uint128(500 * one_token(6));
    let borrow_amount = Uint128(100 * one_token(6));
    let collateral_amount = Uint128(112 * one_token(18));

    lend.prefund_and_deposit(BOB, prefund_amount, market_one.address.clone());
    lend.prefund_and_deposit(ALICE, prefund_amount, market_one.address.clone());
    lend.prefund_and_deposit(CHESTER, collateral_amount, market_two.address.clone());

    lend.ensemble
        .execute(
            &overseer::HandleMsg::Enter {
                markets: vec![market_one.address.clone(), market_two.address.clone()],
            },
            MockEnv::new(CHESTER, lend.overseer.clone()),
        )
        .unwrap();

    lend.ensemble
        .execute(
            &market::HandleMsg::Borrow {
                amount: borrow_amount.into(),
            },
            MockEnv::new(CHESTER, market_one.clone()),
        )
        .unwrap();

    let market_one_state = lend.state(market_one.address.clone(), None);
    let market_two_state = lend.state(market_two.address.clone(), None);

    assert_eq!(market_one_state.total_borrows, borrow_amount.into());
    assert_eq!(market_one_state.total_supply, (prefund_amount.0 * 2).into());
    assert_eq!(
        market_one_state.underlying_balance,
        (prefund_amount.0 * 2 - borrow_amount.0).into()
    );

    assert_eq!(market_two_state.total_borrows, Uint256::zero());
    assert_eq!(market_two_state.total_supply, collateral_amount.into());
    assert_eq!(
        market_two_state.underlying_balance,
        collateral_amount.into()
    );

    let (repayer, id) = if self_repay {
        (CHESTER, None)
    } else {
        (ALICE, Some(lend.id(CHESTER, market_one.address.clone())))
    };

    let repay_amount = overpay + borrow_amount;
    lend.prefund_user(
        repayer,
        if self_repay {
            overpay
        } else {
            repay_amount
        },
        underlying_1.clone()
    );

    lend.ensemble
        .execute(
            &snip20::HandleMsg::Send {
                recipient: market_one.address.clone(),
                recipient_code_hash: None,
                amount: repay_amount,
                msg: Some(to_binary(&market::ReceiverCallbackMsg::Repay { borrower: id }).unwrap()),
                memo: None,
                padding: None,
            },
            MockEnv::new(repayer, underlying_1.clone()),
        )
        .unwrap();

    let market_one_state = lend.state(market_one.address.clone(), None);

    assert_eq!(market_one_state.total_borrows, Uint256::zero());
    assert_eq!(market_one_state.total_supply, (prefund_amount.0 * 2).into());
    assert_eq!(
        market_one_state.underlying_balance,
        (prefund_amount.0 * 2).into()
    );

    let info: market::BorrowersResponse = lend
        .ensemble
        .query(
            market_one.address.clone(),
            market::QueryMsg::Borrowers {
                pagination: Pagination {
                    start: 0,
                    limit: 10
                },
                block: market_one_state.accrual_block,
            },
        )
        .unwrap();

    // Borrows repaid in full are removed from storage.
    assert_eq!(info.total, 0);
    assert_eq!(info.entries.len(), 0);

    let balance = lend.token_balance(repayer, underlying_1.address.clone());
    assert_eq!(balance, overpay);
}<|MERGE_RESOLUTION|>--- conflicted
+++ resolved
@@ -56,22 +56,6 @@
     // conv_factor = 0.9 * 1 * 1 = 0.9
     // Chester's liquidity = 100 * 0.9 = 90
 
-<<<<<<< HEAD
-    let liquidity = lend
-        .get_liquidity(
-            CHESTER,
-            Some(market_one.address.clone()),
-            Uint256::zero(),
-            borrow_amount.into(),
-            None,
-        )
-        .unwrap();
-
-    println!("{:#?}", liquidity);
-
-    // assert_eq!(liquidity.liquidity, Uint256::zero());
-    // assert_eq!(liquidity.shortfall, Uint256::from(10));
-=======
     let liquidity = lend.get_liquidity(
         CHESTER,
         Some(market_one.address.clone()),
@@ -83,7 +67,6 @@
 
     assert_eq!(liquidity.liquidity, Uint256::zero());
     assert_eq!(liquidity.shortfall, Uint256::from(10 * one_token(18)));
->>>>>>> 915aaf9e
 
     let err = lend
         .ensemble

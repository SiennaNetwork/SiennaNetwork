--- conflicted
+++ resolved
@@ -82,13 +82,6 @@
         if let Some(quorum) = quorum {
             core.set(Self::QUORUM, quorum)?;
         }
-<<<<<<< HEAD
-
-=======
-        if let Some(reveal_committee) = reveal_committee {
-            Self::commit_committee(reveal_committee, core)?
-        }
->>>>>>> 989d8a72
         Ok(vec![])
     }
 

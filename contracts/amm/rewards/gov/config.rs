use fadroma::*;
use schemars::JsonSchema;
use serde::{Deserialize, Serialize};

use super::{governance::Governance, poll::Poll};

#[derive(Clone, Debug, PartialEq, Serialize, Deserialize, JsonSchema)]
#[serde(rename_all = "snake_case")]
pub struct GovernanceConfig {
    pub threshold: Option<u64>,
    pub quorum: Option<Decimal>,
    pub deadline: Option<u64>,
    pub reveal_committee: Option<Vec<HumanAddr>>,
}
impl GovernanceConfig {
    //metadata configuration
    pub const MIN_TITLE_LENGTH: usize = 8;
    pub const MAX_TITLE_LENGTH: usize = 64;

    pub const MIN_DESC_LENGTH: usize = 8;
    pub const MAX_DESC_LENGTH: usize = 1024;

    pub const DEFAULT_QUORUM_PERCENT: u64 = 33;
    pub const DEFAULT_TRESHOLD: u64 = 3500;
    pub const DEFAULT_DEADLINE: u64 = 7 * 24 * 60 * 60;

    //storage keys
    pub const THRESHOLD: &'static [u8] = b"/gov/threshold";
    pub const QUORUM: &'static [u8] = b"/gov/quorum";
    pub const DEADLINE: &'static [u8] = b"/gov/deadline";
    pub const VOTES: &'static [u8] = b"/gov/votes";
<<<<<<< HEAD
    pub const COMMITTEE: &'static [u8] = b"/gov/committee";

=======
    pub const REVEAL_COMMITTEE: &'static [u8] = b"/gov/committee";
>>>>>>> 67f16e94
}
pub trait IGovernanceConfig<S, A, Q, C>
where
    S: Storage,
    A: Api,
    Q: Querier,
    C: Governance<S, A, Q>,
    Self: Sized,
{
    /// Commit initial contract configuration to storage.
    fn initialize(&mut self, core: &mut C, env: &Env) -> StdResult<Vec<CosmosMsg>>;
    fn store(&self, core: &mut C) -> StdResult<Vec<CosmosMsg>>;
    fn get(core: &C) -> StdResult<Self>;
    fn threshold(core: &C) -> StdResult<u64>;
    fn quorum(core: &C) -> StdResult<Decimal>;
    fn deadline(core: &C) -> StdResult<u64>;
<<<<<<< HEAD
    fn commit_committee(committee: &Vec<HumanAddr>, core: &mut C) -> StdResult<()>;
    fn committee(core: &C) -> StdResult<Vec<HumanAddr>>;

=======
    fn commit_reveal_committee_member(&self, core: &mut C, poll_id: u64) -> StdResult<()>;
    fn reveal_committee(core: &C) -> StdResult<Option<Vec<HumanAddr>>>;
>>>>>>> 67f16e94
}
impl<S, A, Q, C> IGovernanceConfig<S, A, Q, C> for GovernanceConfig
where
    S: Storage,
    A: Api,
    Q: Querier,
    C: Governance<S, A, Q>,
{
    fn initialize(&mut self, core: &mut C, _env: &Env) -> StdResult<Vec<CosmosMsg>> {
        core.set(Poll::TOTAL, 0)?;
        if self.reveal_committee.is_none() {
            self.reveal_committee = Some(vec![]);
        };
        self.store(core)
        // TODO: check for uninitialized fields after store
    }
    fn get(core: &C) -> StdResult<Self> {
        Ok(Self {
            deadline: Some(Self::deadline(core)?),
            quorum: Some(Self::quorum(core)?),
            threshold: Some(Self::threshold(core)?),
<<<<<<< HEAD
            reveal_committee: Some(Self::committee(core)?)
=======
            reveal_committee: Self::reveal_committee(core)?,
>>>>>>> 67f16e94
        })
    }

    fn store(&self, core: &mut C) -> StdResult<Vec<CosmosMsg>> {
        let GovernanceConfig {
            deadline,
            threshold,
            quorum,
<<<<<<< HEAD
            reveal_committee
=======
            reveal_committee: _,
>>>>>>> 67f16e94
        } = self;
        if let Some(deadline) = deadline {
            core.set(Self::DEADLINE, deadline)?;
        }
        if let Some(threshold) = threshold {
            core.set(Self::THRESHOLD, threshold)?;
        }
        if let Some(quorum) = quorum {
            core.set(Self::QUORUM, quorum)?;
        }
        if let Some(reveal_committee) = reveal_committee {
            Self::commit_committee(reveal_committee, core)?
            // core.set(Self::REVEAL_COMMITTEE, reveal_committee)?;
        }
        Ok(vec![])
    }

    fn threshold(core: &C) -> StdResult<u64> {
        core.get::<u64>(Self::THRESHOLD)?
            .ok_or(StdError::generic_err("threshold not set"))
    }

    fn quorum(core: &C) -> StdResult<Decimal> {
        core.get::<Decimal>(Self::QUORUM)?
            .ok_or(StdError::generic_err("quorum not set"))
    }

    fn deadline(core: &C) -> StdResult<u64> {
        core.get::<u64>(Self::DEADLINE)?
            .ok_or(StdError::generic_err("deadline not set"))
    }

<<<<<<< HEAD

    fn commit_committee(reveal_committee: &Vec<HumanAddr>,  core: &mut C) -> StdResult<()> {
        let canonized_committee: Vec<CanonicalAddr> = reveal_committee
            .iter()
            .map(|member| member.canonize(core.api()).unwrap() )
            .collect();
        core.set(
            Self::COMMITTEE,
            canonized_committee,
        )?;
        Ok(())   
    }

    fn committee(core: &C) -> StdResult<Vec<HumanAddr>> {
        let canonized_committee:Vec<CanonicalAddr> = core.get(Self::COMMITTEE)?
            .ok_or(StdError::generic_err("failed to parse reveal committee from storage"))?;
        let committee: Vec<HumanAddr> = canonized_committee
            .iter()
            .map(|member| { member.humanize(core.api()).unwrap() })
            .collect();
        Ok(committee)

=======
    fn commit_reveal_committee_member(&self, core: &mut C, _poll_id: u64) -> StdResult<()> {
        core.set(Self::REVEAL_COMMITTEE, self.reveal_committee.clone())?;
        Ok(())
    }

    fn reveal_committee(core: &C) -> StdResult<Option<Vec<HumanAddr>>> {
        // questionable? There is no need to store, if Err variant is returned simply means there is no commitee,
        // thus the field in config can be set to None
        Ok(core
            .get::<Option<Vec<HumanAddr>>>(Self::REVEAL_COMMITTEE)?
            .ok_or(StdError::generic_err(
                "failed to parse reveal committee from storage",
            ))?)
>>>>>>> 67f16e94
    }
}

impl Default for GovernanceConfig {
    fn default() -> Self {
        Self {
            threshold: Some(Self::DEFAULT_TRESHOLD),
            quorum: Some(Decimal::percent(Self::DEFAULT_QUORUM_PERCENT)),
            deadline: Some(Self::DEFAULT_DEADLINE),
            reveal_committee: Some(vec![]),
        }
    }
}<|MERGE_RESOLUTION|>--- conflicted
+++ resolved
@@ -29,12 +29,8 @@
     pub const QUORUM: &'static [u8] = b"/gov/quorum";
     pub const DEADLINE: &'static [u8] = b"/gov/deadline";
     pub const VOTES: &'static [u8] = b"/gov/votes";
-<<<<<<< HEAD
     pub const COMMITTEE: &'static [u8] = b"/gov/committee";
 
-=======
-    pub const REVEAL_COMMITTEE: &'static [u8] = b"/gov/committee";
->>>>>>> 67f16e94
 }
 pub trait IGovernanceConfig<S, A, Q, C>
 where
@@ -51,14 +47,9 @@
     fn threshold(core: &C) -> StdResult<u64>;
     fn quorum(core: &C) -> StdResult<Decimal>;
     fn deadline(core: &C) -> StdResult<u64>;
-<<<<<<< HEAD
     fn commit_committee(committee: &Vec<HumanAddr>, core: &mut C) -> StdResult<()>;
     fn committee(core: &C) -> StdResult<Vec<HumanAddr>>;
 
-=======
-    fn commit_reveal_committee_member(&self, core: &mut C, poll_id: u64) -> StdResult<()>;
-    fn reveal_committee(core: &C) -> StdResult<Option<Vec<HumanAddr>>>;
->>>>>>> 67f16e94
 }
 impl<S, A, Q, C> IGovernanceConfig<S, A, Q, C> for GovernanceConfig
 where
@@ -80,11 +71,7 @@
             deadline: Some(Self::deadline(core)?),
             quorum: Some(Self::quorum(core)?),
             threshold: Some(Self::threshold(core)?),
-<<<<<<< HEAD
             reveal_committee: Some(Self::committee(core)?)
-=======
-            reveal_committee: Self::reveal_committee(core)?,
->>>>>>> 67f16e94
         })
     }
 
@@ -93,11 +80,7 @@
             deadline,
             threshold,
             quorum,
-<<<<<<< HEAD
             reveal_committee
-=======
-            reveal_committee: _,
->>>>>>> 67f16e94
         } = self;
         if let Some(deadline) = deadline {
             core.set(Self::DEADLINE, deadline)?;
@@ -130,7 +113,6 @@
             .ok_or(StdError::generic_err("deadline not set"))
     }
 
-<<<<<<< HEAD
 
     fn commit_committee(reveal_committee: &Vec<HumanAddr>,  core: &mut C) -> StdResult<()> {
         let canonized_committee: Vec<CanonicalAddr> = reveal_committee
@@ -153,21 +135,6 @@
             .collect();
         Ok(committee)
 
-=======
-    fn commit_reveal_committee_member(&self, core: &mut C, _poll_id: u64) -> StdResult<()> {
-        core.set(Self::REVEAL_COMMITTEE, self.reveal_committee.clone())?;
-        Ok(())
-    }
-
-    fn reveal_committee(core: &C) -> StdResult<Option<Vec<HumanAddr>>> {
-        // questionable? There is no need to store, if Err variant is returned simply means there is no commitee,
-        // thus the field in config can be set to None
-        Ok(core
-            .get::<Option<Vec<HumanAddr>>>(Self::REVEAL_COMMITTEE)?
-            .ok_or(StdError::generic_err(
-                "failed to parse reveal committee from storage",
-            ))?)
->>>>>>> 67f16e94
     }
 }
 

use fadroma::*;
use schemars::JsonSchema;
use serde::{Deserialize, Serialize};

use super::{
    config::{GovernanceConfig, IGovernanceConfig},
    governance::Governance,
    poll::{IPoll, Poll},
};

#[derive(Clone, Debug, PartialEq, Serialize, Deserialize, JsonSchema)]
#[serde(rename_all = "snake_case")]
pub enum GovernanceResponse {
    Polls {},
    Poll(Poll),
    Config(GovernanceConfig),
}
pub trait IGovernanceResponse<S, A, Q, C>: Sized
where
    S: Storage,
    A: Api,
    Q: Querier,
    C: Governance<S, A, Q>,
{
    fn polls(core: &C) -> StdResult<Self>;
    fn poll(core: &C, id: u64) -> StdResult<Self>;
    fn config(core: &C) -> StdResult<Self>;
}
impl<S, A, Q, C> IGovernanceResponse<S, A, Q, C> for GovernanceResponse
where
    S: Storage,
    A: Api,
    Q: Querier,
    C: Governance<S, A, Q>,
{
    fn polls(_core: &C) -> StdResult<Self> {
        Ok(GovernanceResponse::Polls {})
    }
    fn poll(core: &C, id: u64) -> StdResult<GovernanceResponse> {
        let meta = Poll::metadata(core, id)?;

        let poll = Poll {
            creator: Poll::creator(core, id)?,
            id,
            metadata: meta,
            expiration: Poll::expiration(core, id)?,
            status: Poll::status(core, id)?,
<<<<<<< HEAD
            reveal_approvals: Poll::reveal_approvals(core, id)?
=======
            reveal_approvals: Poll::reveal_approvals(core)?,
>>>>>>> 67f16e94
        };
        print!("{:?}", poll);
        Ok(GovernanceResponse::Poll(poll))
    }
    fn config(core: &C) -> StdResult<Self> {
        let config = GovernanceConfig::get(core)?;
        Ok(GovernanceResponse::Config(config))
    }
}<|MERGE_RESOLUTION|>--- conflicted
+++ resolved
@@ -45,11 +45,7 @@
             metadata: meta,
             expiration: Poll::expiration(core, id)?,
             status: Poll::status(core, id)?,
-<<<<<<< HEAD
             reveal_approvals: Poll::reveal_approvals(core, id)?
-=======
-            reveal_approvals: Poll::reveal_approvals(core)?,
->>>>>>> 67f16e94
         };
         print!("{:?}", poll);
         Ok(GovernanceResponse::Poll(poll))

use amm_shared::{
    exchange::{ExchangeSettings, Fee},
    fadroma::{
        scrt::{
            from_binary, log, to_binary, Api, BankMsg, Binary, Coin, CosmosMsg, Decimal, Env,
            Extern, HandleResponse, HumanAddr, InitResponse, Querier, QueryRequest, QueryResult,
            StdError, StdResult, Storage, Uint128, WasmMsg, WasmQuery,
            secret_toolkit::snip20,
        },
        scrt_callback::Callback,
        scrt_link::ContractLink,
        scrt_vk::ViewingKey,
<<<<<<< HEAD
        uint256::Uint256
=======
        Uint256
>>>>>>> 66fe4fd6
    },
    msg::{
        exchange::{
            HandleMsg, InitMsg, QueryMsg, QueryMsgResponse, ReceiverCallbackMsg,
            SwapSimulationResponse,
        },
        factory::{QueryMsg as FactoryQueryMsg, QueryResponse as FactoryResponse},
        snip20::{InitConfig as Snip20InitConfig, InitMsg as Snip20InitMsg},
    },
    TokenPairAmount, TokenType, TokenTypeAmount,
};

use crate::{
    decimal_math,
    state::{load_config, store_config, Config},
};

// This should be incremented every time there is a change to the interface of the contract.
const CONTRACT_VERSION: u32 = 1;

struct SwapInfo {
    total_commission: Uint128,
    sienna_commission: Uint128,
    swap_commission: Uint128,
    result: SwapResult,
}

struct SwapResult {
    return_amount: Uint128,
    spread_amount: Uint128,
}

/// Pad handle responses and log attributes to blocks
/// of 256 bytes to prevent leaking info based on response size
const BLOCK_SIZE: usize = 256;

pub fn init<S: Storage, A: Api, Q: Querier>(
    deps: &mut Extern<S, A, Q>,
    env: Env,
    msg: InitMsg,
) -> StdResult<InitResponse> {
    if msg.pair.0 == msg.pair.1 {
        return Err(StdError::generic_err(
            "Trying to create an exchange with the same token.",
        ));
    }

    let mut messages = vec![];

    let viewing_key = ViewingKey::new(&env, msg.prng_seed.as_slice(), msg.entropy.as_slice());

    register_custom_token(&env, &mut messages, &msg.pair.0, &viewing_key)?;
    register_custom_token(&env, &mut messages, &msg.pair.1, &viewing_key)?;

    // Create LP token
    messages.push(CosmosMsg::Wasm(WasmMsg::Instantiate {
        code_id: msg.lp_token_contract.id,
        msg: to_binary(&Snip20InitMsg {
            name: format!(
                "SiennaSwap Liquidity Provider (LP) token for {}-{}",
                &msg.pair.0, &msg.pair.1
            ),
            admin: Some(env.contract.address.clone()),
            symbol: "SWAP-LP".to_string(),
            decimals: 18,
            callback: Some(Callback {
                msg: to_binary(&HandleMsg::OnLpTokenInit)?,
                contract: ContractLink {
                    address: env.contract.address.clone(),
                    code_hash: env.contract_code_hash,
                },
            }),
            initial_balances: None,
            initial_allowances: None,
            prng_seed: msg.prng_seed,
            config: Some(
                Snip20InitConfig::builder()
                    .public_total_supply()
                    .enable_mint()
                    .enable_burn()
                    .build(),
            ),
        })?,
        send: vec![],
        label: format!(
            "{}-{}-SiennaSwap-LP-Token-{}",
            &msg.pair.0, &msg.pair.1, &env.contract.address
        ),
        callback_code_hash: msg.lp_token_contract.code_hash.clone(),
    }));

    // Execute the HandleMsg::RegisterExchange method of
    // the factory contract in order to register this address
    messages.push(CosmosMsg::Wasm(WasmMsg::Execute {
        contract_addr: msg.callback.contract.address,
        callback_code_hash: msg.callback.contract.code_hash,
        msg: msg.callback.msg,
        send: vec![],
    }));

    let config = Config {
        factory_info: msg.factory_info,
        lp_token_info: ContractLink {
            code_hash: msg.lp_token_contract.code_hash,
            // We get the address when the instantiated LP token calls OnLpTokenInit
            address: HumanAddr::default(),
        },
        pair: msg.pair,
        contract_addr: env.contract.address.clone(),
        viewing_key,
    };

    store_config(deps, &config)?;

    Ok(InitResponse {
        messages,
        log: vec![log("created_exchange_address", env.contract.address)],
    })
}

pub fn handle<S: Storage, A: Api, Q: Querier>(
    deps: &mut Extern<S, A, Q>,
    env: Env,
    msg: HandleMsg,
) -> StdResult<HandleResponse> {
    match msg {
        HandleMsg::Receive {
            from, amount, msg, ..
        } => receiver_callback(deps, env, from, amount, msg),
        HandleMsg::AddLiquidity {
            deposit,
            slippage_tolerance,
        } => add_liquidity(deps, env, deposit, slippage_tolerance),
        HandleMsg::OnLpTokenInit => register_lp_token(deps, env),
        HandleMsg::ChangeFactory { contract } => change_factory(deps, env, contract),
        HandleMsg::Swap {
            offer,
            expected_return,
            to,
        } => {
            // Can only be called directly when the offer token is SCRT, otherwise
            // has to be called through the SNIP20 receiver interface by sending
            // the amount to the pair's account in the SNIP20 token

            if !offer.token.is_native_token() {
                return Err(StdError::unauthorized());
            }

            offer.assert_sent_native_token_balance(&env)?;

            let config = load_config(deps)?;
            let sender = env.message.sender.clone();

            swap(
                &deps.querier,
                env,
                config,
                sender,
                to,
                offer,
                expected_return,
            )
        }
    }
}

pub fn query<S: Storage, A: Api, Q: Querier>(deps: &Extern<S, A, Q>, msg: QueryMsg) -> QueryResult {
    match msg {
        QueryMsg::PairInfo => {
            let config = load_config(deps)?;

            let balances = config.pair.query_balances(
                &deps.querier,
                config.contract_addr,
                config.viewing_key.0,
            )?;
            let total_liquidity = query_liquidity(&deps.querier, &config.lp_token_info)?;

            to_binary(&QueryMsgResponse::PairInfo {
                liquidity_token: config.lp_token_info,
                factory: config.factory_info,
                pair: config.pair,
                amount_0: balances[0],
                amount_1: balances[1],
                total_liquidity,
                contract_version: CONTRACT_VERSION,
            })
        }
        QueryMsg::SwapSimulation { offer } => {
            let config = load_config(deps)?;
            to_binary(&swap_simulation(deps, config, offer)?)
        }
    }
}

// Take action depending on the message coming in from
// the SNIP20 receiver interface. Doing swaps and removing liquidity
// this way, means no allowance is required.
fn receiver_callback<S: Storage, A: Api, Q: Querier>(
    deps: &mut Extern<S, A, Q>,
    env: Env,
    from: HumanAddr,
    amount: Uint128,
    msg: Option<Binary>,
) -> StdResult<HandleResponse> {
    let msg = msg.ok_or_else(|| {
        StdError::generic_err("Receiver callback \"msg\" parameter cannot be empty.")
    })?;

    let config = load_config(deps)?;

    match from_binary(&msg)? {
        ReceiverCallbackMsg::Swap {
            to,
            expected_return,
        } => {
            for token in config.pair.into_iter() {
                match token {
                    TokenType::CustomToken { contract_addr, .. } => {
                        if *contract_addr == env.message.sender {
                            let offer = TokenTypeAmount {
                                token: token.clone(),
                                amount,
                            };

                            return swap(
                                &deps.querier,
                                env,
                                config,
                                from,
                                to,
                                offer,
                                expected_return,
                            );
                        }
                    }
                    _ => continue,
                }
            }

            Err(StdError::unauthorized())
        }
        ReceiverCallbackMsg::RemoveLiquidity { recipient } => {
            if config.lp_token_info.address != env.message.sender {
                return Err(StdError::unauthorized());
            }

            remove_liquidity(deps, env, amount, recipient)
        }
    }
}

fn add_liquidity<S: Storage, A: Api, Q: Querier>(
    deps: &mut Extern<S, A, Q>,
    env: Env,
    deposit: TokenPairAmount<HumanAddr>,
    slippage: Option<Decimal>,
) -> StdResult<HandleResponse> {
    let config = load_config(&deps)?;

    let Config {
        pair,
        contract_addr,
        viewing_key,
        lp_token_info,
        ..
    } = config;

    if pair != deposit.pair {
        return Err(StdError::generic_err(
            "The provided tokens dont match those managed by the contract.",
        ));
    }

    // Because we asserted that the provided pair and the one that is managed by the contract
    // are identical, from here on, we must only work with the one provided (deposit.pair).
    // This is because even though pairs with orders (A,B) and (B,A) are identical, the `amount_0` and `amount_1`
    // variables correspond directly to the pair provided and not necessarily to the one stored. So in this case, order is important.

    let mut messages: Vec<CosmosMsg> = vec![];

    let mut pool_balances =
        deposit
            .pair
            .query_balances(&deps.querier, contract_addr, viewing_key.0)?;

    for (i, (amount, token)) in deposit.into_iter().enumerate() {
        match &token {
            TokenType::CustomToken {
                contract_addr,
                token_code_hash,
            } => {
                messages.push(snip20::transfer_from_msg(
                    env.message.sender.clone(),
                    env.contract.address.clone(),
                    amount,
                    None,
                    BLOCK_SIZE,
                    token_code_hash.clone(),
                    contract_addr.clone(),
                )?);
            }
            TokenType::NativeToken { .. } => {
                // If the asset is native token, balance is already increased.
                // To calculate properly we should subtract user deposit from the pool.
                token.assert_sent_native_token_balance(&env, amount)?;
                pool_balances[i] = (pool_balances[i] - amount)?;
            }
        }
    }

    assert_slippage_tolerance(
        slippage,
        &[deposit.amount_0, deposit.amount_1],
        &pool_balances,
    )?;

    let liquidity_supply = query_liquidity(&deps.querier, &lp_token_info)?;

    let lp_tokens = if liquidity_supply == Uint128::zero() {
        // If the provider is minting a new pool, the number of liquidity tokens they will
        // receive will equal sqrt(x * y), where x and y represent the amount of each token provided.

        let amount_0 = Uint256::from(deposit.amount_0);
        let amount_1 = Uint256::from(deposit.amount_1);

        (amount_0 * amount_1)?.sqrt()?.clamp_u128()?
    } else {
        // When adding to an existing pool, an equal amount of each token, proportional to the
        // current price, must be deposited. So, determine how many LP tokens are minted.

        let total_share = Uint256::from(liquidity_supply);

        let amount_0 = Uint256::from(deposit.amount_0);
        let pool_0 = Uint256::from(pool_balances[0]);

        let share_0 = ((amount_0 * total_share)? / pool_0)?;

        let amount_1 = Uint256::from(deposit.amount_1);
        let pool_1 = Uint256::from(pool_balances[1]);

        let share_1 = ((amount_1 * total_share)? / pool_1)?;

        std::cmp::min(share_0, share_1).clamp_u128()?
    };

    messages.push(snip20::mint_msg(
        env.message.sender,
        Uint128(lp_tokens),
        None,
        BLOCK_SIZE,
        lp_token_info.code_hash,
        lp_token_info.address,
    )?);

    Ok(HandleResponse {
        messages,
        log: vec![
            log("action", "provide_liquidity"),
            log("assets", format!("{}, {}", deposit.pair.0, deposit.pair.1)),
            log("share", lp_tokens),
        ],
        data: None,
    })
}

// This function works off the assumption that it was triggered by the LP token SNIP20
// receiver callback. i.e the message flow is SNIP20.send -> pair.remove_liquidity
// So need to have checked that the request was sent by one of the
// token contracts in this pair.
fn remove_liquidity<S: Storage, A: Api, Q: Querier>(
    deps: &mut Extern<S, A, Q>,
    env: Env,
    amount: Uint128,
    recipient: HumanAddr,
) -> StdResult<HandleResponse> {
    let config = load_config(&deps)?;

    let Config {
        pair,
        lp_token_info,
        contract_addr,
        viewing_key,
        ..
    } = config;

    let liquidity_supply = query_liquidity(&deps.querier, &lp_token_info)?;
    let pool_balances = pair.query_balances(&deps.querier, contract_addr, viewing_key.0)?;

    // Calculate the withdrawn amount for each token in the pair - for each token X
    // amount of X withdrawn = amount in pool for X * amount of LP tokens being burned / total liquidity pool amount

    let withdraw_amount = Uint256::from(amount);
    let total_liquidity = Uint256::from(liquidity_supply);

    let mut pool_withdrawn: [Uint128; 2] = [Uint128::zero(), Uint128::zero()];

    for (i, pool_amount) in pool_balances.iter().enumerate() {
        let pool_amount = Uint256::from(*pool_amount);
        pool_withdrawn[i] = ((pool_amount * withdraw_amount)? / total_liquidity)?
            .clamp_u128()?
            .into();
    }

    let mut messages: Vec<CosmosMsg> = Vec::with_capacity(3);

    for (i, token) in pair.into_iter().enumerate() {
        messages.push(token.create_send_msg(
            env.contract.address.clone(),
            recipient.clone(),
            pool_withdrawn[i],
        )?);
    }

    messages.push(snip20::burn_msg(
        amount,
        None,
        BLOCK_SIZE,
        lp_token_info.code_hash,
        lp_token_info.address,
    )?);

    Ok(HandleResponse {
        messages,
        log: vec![
            log("action", "remove_liquidity"),
            log("withdrawn_share", amount),
            log("refund_assets", format!("{}, {}", &pair.0, &pair.1)),
        ],
        data: None,
    })
}

// This function works off the assumption that it was triggered by the SNIP20
// receiver callback. i.e the message flow is SNIP20.send -> pair.swap
// So need to have checked that the request was sent by one of the
// token contracts in this pair.
// It also doesn't check for sent native balance.
fn swap(
    querier: &impl Querier,
    env: Env,
    config: Config<HumanAddr>,
    sender: HumanAddr,
    recipient: Option<HumanAddr>,
    offer: TokenTypeAmount<HumanAddr>,
    expected_return: Option<Uint128>,
) -> StdResult<HandleResponse> {
    let settings = query_exchange_settings(querier, config.factory_info.clone())?;
    let swap = do_swap(querier, &config, &settings, &offer, false)?;

    if let Some(expected_return) = expected_return {
        if swap.result.return_amount.lt(&expected_return) {
            return Err(StdError::generic_err(
                "Operation fell short of expected_return",
            ));
        }
    }

    let mut messages = Vec::with_capacity(2);

    // Transfer a small fee to the burner address
    if let Some(burner_address) = settings.sienna_burner {
        if swap.sienna_commission > Uint128::zero() {
            match &offer.token {
                TokenType::CustomToken {
                    contract_addr,
                    token_code_hash,
                } => {
                    messages.push(snip20::transfer_msg(
                        burner_address,
                        swap.sienna_commission,
                        None,
                        BLOCK_SIZE,
                        token_code_hash.clone(),
                        contract_addr.clone(),
                    )?);
                }
                TokenType::NativeToken { denom } => {
                    messages.push(CosmosMsg::Bank(BankMsg::Send {
                        from_address: env.contract.address.clone(),
                        to_address: burner_address,
                        amount: vec![Coin {
                            denom: denom.clone(),
                            amount: swap.sienna_commission,
                        }],
                    }));
                }
            }
        }
    }

    // Send the resulting amount of the output token
    let index = config.pair.get_token_index(&offer.token).unwrap(); // Safe, checked in do_swap
    let token = config.pair.get_token(index ^ 1).unwrap();

    let recipient = recipient.unwrap_or(sender);
    messages.push(token.create_send_msg(
        env.contract.address,
        recipient,
        swap.result.return_amount,
    )?);

    Ok(HandleResponse {
        messages,
        log: vec![
            log("action", "swap"),
            log("offer_token", offer.token),
            log("offer_amount", offer.amount),
            log("return_amount", swap.result.return_amount),
            log("spread_amount", swap.result.spread_amount),
            log("sienna_commission", swap.sienna_commission),
            log("swap_commission", swap.swap_commission),
            log("commission_amount", swap.total_commission),
        ],
        data: None,
    })
}

fn query_liquidity(
    querier: &impl Querier,
    lp_token_info: &ContractLink<HumanAddr>,
) -> StdResult<Uint128> {
    let result = snip20::token_info_query(
        querier,
        BLOCK_SIZE,
        lp_token_info.code_hash.clone(),
        lp_token_info.address.clone(),
    )?;

    //If this happens, the LP token has been incorrectly configured
    if result.total_supply.is_none() {
        unreachable!("LP token has no available supply.");
    }

    Ok(result.total_supply.unwrap())
}

fn swap_simulation<S: Storage, A: Api, Q: Querier>(
    deps: &Extern<S, A, Q>,
    config: Config<HumanAddr>,
    offer: TokenTypeAmount<HumanAddr>,
) -> StdResult<SwapSimulationResponse> {
    let settings = query_exchange_settings(&deps.querier, config.factory_info.clone())?;

    let swap = do_swap(&deps.querier, &config, &settings, &offer, true)?;

    Ok(SwapSimulationResponse {
        return_amount: swap.result.return_amount,
        spread_amount: swap.result.spread_amount,
        commission_amount: swap.total_commission,
    })
}

fn register_lp_token<S: Storage, A: Api, Q: Querier>(
    deps: &mut Extern<S, A, Q>,
    env: Env,
) -> StdResult<HandleResponse> {
    let mut config = load_config(&deps)?;

    //This should only be set once when the LP token is instantiated.
    if config.lp_token_info.address != HumanAddr::default() {
        return Err(StdError::unauthorized());
    }

    config.lp_token_info.address = env.message.sender.clone();

    store_config(deps, &config)?;

    Ok(HandleResponse {
        messages: vec![snip20::register_receive_msg(
            env.contract_code_hash,
            None,
            BLOCK_SIZE,
            config.lp_token_info.code_hash,
            env.message.sender.clone(),
        )?],
        log: vec![log("liquidity_token_addr", env.message.sender)],
        data: None,
    })
}

fn change_factory<S: Storage, A: Api, Q: Querier>(
    deps: &mut Extern<S, A, Q>,
    env: Env,
    new_instance: ContractLink<HumanAddr>
) -> StdResult<HandleResponse> {
    let mut config = load_config(deps)?;

    if env.message.sender != config.factory_info.address {
        return Err(StdError::unauthorized());
    }

    config.factory_info = new_instance;
    store_config(deps, &config)?;

    Ok(HandleResponse::default())
}

fn register_custom_token(
    env: &Env,
    messages: &mut Vec<CosmosMsg>,
    token: &TokenType<HumanAddr>,
    viewing_key: &ViewingKey,
) -> StdResult<()> {
    if let TokenType::CustomToken {
        contract_addr,
        token_code_hash,
        ..
    } = token
    {
        messages.push(snip20::set_viewing_key_msg(
            viewing_key.0.clone(),
            None,
            BLOCK_SIZE,
            token_code_hash.clone(),
            contract_addr.clone(),
        )?);
        messages.push(snip20::register_receive_msg(
            env.contract_code_hash.clone(),
            None,
            BLOCK_SIZE,
            token_code_hash.clone(),
            contract_addr.clone(),
        )?);
    }

    Ok(())
}

fn do_swap(
    querier: &impl Querier,
    config: &Config<HumanAddr>,
    settings: &ExchangeSettings<HumanAddr>,
    offer: &TokenTypeAmount<HumanAddr>,
    is_simulation: bool,
) -> StdResult<SwapInfo> {
    if !config.pair.contains(&offer.token) {
        return Err(StdError::generic_err(format!(
            "The supplied token {}, is not managed by this contract.",
            offer.token
        )));
    }

    let offer_amount = Uint256::from(offer.amount);
    let swap_commission = percentage_decrease(offer_amount, settings.swap_fee)?;

    let sienna_commission = if settings.sienna_burner.is_some() {
        percentage_decrease(offer_amount, settings.sienna_fee)?
    } else {
        Uint128::zero()
    };

    let balances = config.pair.query_balances(
        querier,
        config.contract_addr.clone(),
        config.viewing_key.0.clone(),
    )?;
    let token_index = config.pair.get_token_index(&offer.token).unwrap(); //Safe because we checked above for existence

    let mut offer_pool = balances[token_index];

    if !is_simulation {
        // If not a simulation, need to subtract the incoming amount
        // from the pool
        offer_pool = (offer_pool - offer.amount)?;
    }

    let total_commission = swap_commission + sienna_commission;
    let offer_amount = (offer.amount - total_commission)?;

    Ok(SwapInfo {
        total_commission,
        swap_commission,
        sienna_commission,
        result: compute_swap(offer_pool, balances[token_index ^ 1], offer_amount)?,
    })
}

// Based on https://github.com/enigmampc/SecretSwap/blob/ffd72d1c94096ac3a78aaf8e576f22584f49fe7a/contracts/secretswap_pair/src/contract.rs#L768
fn compute_swap(
    offer_pool: Uint128,
    ask_pool: Uint128,
    offer_amount: Uint128,
) -> StdResult<SwapResult> {
    // offer => ask
    let offer_pool = Uint256::from(offer_pool);
    let ask_pool = Uint256::from(ask_pool);
    let offer_amount = Uint256::from(offer_amount);

    let total_pool = (offer_pool * ask_pool)?;
    let return_amount = (ask_pool - (total_pool / (offer_pool + offer_amount)?)?)?;

    // spread = offer_amount * ask_pool / offer_pool - return_amount
    let spread_amount = ((offer_amount * ask_pool)? / offer_pool)?;
    let spread_amount = (spread_amount - return_amount).unwrap_or(Uint256::zero());

    Ok(SwapResult {
        return_amount: return_amount.clamp_u128()?.into(),
        spread_amount: spread_amount.clamp_u128()?.into(),
    })
}

fn percentage_decrease(amount: Uint256, fee: Fee) -> StdResult<Uint128> {
    let nom = Uint256::from(fee.nom);
    let denom = Uint256::from(fee.denom);

    let decrease_amount = ((amount * nom)? / denom)?;

    Ok(decrease_amount.clamp_u128()?.into())
}

/// The amount the price moves in a trading pair between when a transaction is submitted and when it is executed.
/// Returns an `StdError` if the range of the expected tokens to be received is exceeded.
fn assert_slippage_tolerance(
    slippage: Option<Decimal>,
    deposits: &[Uint128; 2],
    pools: &[Uint128; 2],
) -> StdResult<()> {
    if slippage.is_none() {
        return Ok(());
    }

    let one_minus_slippage_tolerance =
        decimal_math::decimal_subtraction(Decimal::one(), slippage.unwrap())?;

    // Ensure each prices are not dropped as much as slippage tolerance rate
    if decimal_math::decimal_multiplication(
        Decimal::from_ratio(deposits[0], deposits[1]),
        one_minus_slippage_tolerance,
    ) > Decimal::from_ratio(pools[0], pools[1])
        || decimal_math::decimal_multiplication(
            Decimal::from_ratio(deposits[1], deposits[0]),
            one_minus_slippage_tolerance,
        ) > Decimal::from_ratio(pools[1], pools[0])
    {
        return Err(StdError::generic_err(
            "Operation exceeds max slippage tolerance",
        ));
    }

    Ok(())
}

fn query_exchange_settings(
    querier: &impl Querier,
    factory: ContractLink<HumanAddr>,
) -> StdResult<ExchangeSettings<HumanAddr>> {
    let result: FactoryResponse = querier.query(&QueryRequest::Wasm(WasmQuery::Smart {
        callback_code_hash: factory.code_hash,
        contract_addr: factory.address,
        msg: to_binary(&FactoryQueryMsg::GetExchangeSettings)?,
    }))?;

    match result {
        FactoryResponse::GetExchangeSettings { settings } => Ok(settings),
        _ => Err(StdError::generic_err(
            "An error occurred while trying to retrieve exchange settings.",
        )),
    }
}<|MERGE_RESOLUTION|>--- conflicted
+++ resolved
@@ -10,11 +10,7 @@
         scrt_callback::Callback,
         scrt_link::ContractLink,
         scrt_vk::ViewingKey,
-<<<<<<< HEAD
-        uint256::Uint256
-=======
         Uint256
->>>>>>> 66fe4fd6
     },
     msg::{
         exchange::{

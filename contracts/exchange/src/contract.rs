use amm_shared::{
    exchange::{ExchangeSettings, Fee},
    fadroma::scrt::{
        callback::{Callback, ContractInstance},
        cosmwasm_std::{
            from_binary, log, to_binary, Api, BankMsg, Binary, Coin, CosmosMsg, Decimal, Env,
            Extern, HandleResponse, HumanAddr, InitResponse, Querier, QueryRequest, QueryResult,
            StdError, StdResult, Storage, Uint128, WasmMsg, WasmQuery,
        },
        migrate as fadroma_scrt_migrate,
        toolkit::snip20,
        utils::{crypto::Prng, viewing_key::ViewingKey, Uint256},
    },
    msg::{
        exchange::{
            HandleMsg, InitMsg, QueryMsg, QueryMsgResponse, ReceiverCallbackMsg,
            SwapSimulationResponse,
        },
        factory::{QueryMsg as FactoryQueryMsg, QueryResponse as FactoryResponse},
        snip20::{InitConfig as Snip20InitConfig, InitMsg as Snip20InitMsg},
    },
    TokenPairAmount, TokenType, TokenTypeAmount,
};
use fadroma_scrt_migrate::{get_status, with_status};

use crate::{
    decimal_math,
    state::{load_config, store_config, Config},
};

// This should be incremented every time there is a change to the interface of the contract.
const CONTRACT_VERSION: u32 = 1;

struct SwapInfo {
    total_commission: Uint128,
    sienna_commission: Uint128,
    swap_commission: Uint128,
    result: SwapResult,
}

struct SwapResult {
    return_amount: Uint128,
    spread_amount: Uint128,
}

/// Pad handle responses and log attributes to blocks
/// of 256 bytes to prevent leaking info based on response size
const BLOCK_SIZE: usize = 256;

pub fn init<S: Storage, A: Api, Q: Querier>(
    deps: &mut Extern<S, A, Q>,
    env: Env,
    msg: InitMsg,
) -> StdResult<InitResponse> {
    if msg.pair.0 == msg.pair.1 {
        return Err(StdError::generic_err(
            "Trying to create an exchange with the same token.",
        ));
    }

    let mut messages = vec![];

    let mut rng = Prng::new(
        &env.message.sender.0.as_bytes(),
        &env.block.time.to_be_bytes(),
    );
    let viewing_key = ViewingKey::new(&env, msg.prng_seed.as_slice(), &rng.rand_bytes());

    register_custom_token(&env, &mut messages, &msg.pair.0, &viewing_key)?;
    register_custom_token(&env, &mut messages, &msg.pair.1, &viewing_key)?;

    // Create LP token
    messages.push(CosmosMsg::Wasm(WasmMsg::Instantiate {
        code_id: msg.lp_token_contract.id,
        msg: to_binary(&Snip20InitMsg {
            name: format!(
                "SiennaSwap Liquidity Provider (LP) token for {}-{}",
                &msg.pair.0, &msg.pair.1
            ),
            admin: Some(env.contract.address.clone()),
            symbol: "SWAP-LP".to_string(),
            decimals: 6,
            callback: Some(Callback {
                msg: to_binary(&HandleMsg::OnLpTokenInit)?,
                contract: ContractInstance {
                    address: env.contract.address.clone(),
                    code_hash: env.contract_code_hash,
                },
            }),
            initial_balances: None,
            initial_allowances: None,
<<<<<<< HEAD
            prng_seed: Binary::from(rng.rand_bytes()),
            config: Some(
                Snip20InitConfig::builder()
                    .public_total_supply()
                    .enable_mint()
                    .enable_burn()
                    .build(),
            ),
=======
            prng_seed: msg.prng_seed,
            config: Some(Snip20InitConfig::builder()
                .public_total_supply()
                .enable_mint()
                .enable_burn()
                .build()
            )
>>>>>>> b42326aa
        })?,
        send: vec![],
        label: format!(
            "{}-{}-SiennaSwap-LP-Token-{}",
            &msg.pair.0, &msg.pair.1, &env.contract.address
        ),
        callback_code_hash: msg.lp_token_contract.code_hash.clone(),
    }));

    // Execute the HandleMsg::RegisterExchange method of
    // the factory contract in order to register this address
    messages.push(CosmosMsg::Wasm(WasmMsg::Execute {
        contract_addr: msg.callback.contract.address,
        callback_code_hash: msg.callback.contract.code_hash,
        msg: msg.callback.msg,
        send: vec![],
    }));

    let config = Config {
        factory_info: msg.factory_info,
        lp_token_info: ContractInstance {
            code_hash: msg.lp_token_contract.code_hash,
            // We get the address when the instantiated LP token calls OnLpTokenInit
            address: HumanAddr::default(),
        },
        pair: msg.pair,
        contract_addr: env.contract.address.clone(),
        viewing_key,
    };

    store_config(deps, &config)?;

    Ok(InitResponse {
        messages,
        log: vec![log("created_exchange_address", env.contract.address)],
    })
}

pub fn handle<S: Storage, A: Api, Q: Querier>(
    deps: &mut Extern<S, A, Q>,
    env: Env,
    msg: HandleMsg,
) -> StdResult<HandleResponse> {
    with_status!(
        deps,
        env,
        match msg {
            HandleMsg::Receive {
                from, amount, msg, ..
            } => receiver_callback(deps, env, from, amount, msg),
            HandleMsg::AddLiquidity {
                deposit,
                slippage_tolerance,
            } => add_liquidity(deps, env, deposit, slippage_tolerance),
            HandleMsg::OnLpTokenInit => register_lp_token(deps, env),
            HandleMsg::Swap {
                offer,
                expected_return,
                recipient,
            } => {
                // Can only be called directly when the offer token is SCRT, otherwise
                // has to be called through the SNIP20 receiver interface by sending
                // the amount to the pair's account in the SNIP20 token

                if !offer.token.is_native_token() {
                    return Err(StdError::unauthorized());
                }

                offer.assert_sent_native_token_balance(&env)?;

                let config = load_config(deps)?;
                let sender = env.message.sender.clone();

                swap(
                    &deps.querier,
                    env,
                    config,
                    sender,
                    recipient,
                    offer,
                    expected_return,
                )
            }
        }
    )
}

pub fn query<S: Storage, A: Api, Q: Querier>(deps: &Extern<S, A, Q>, msg: QueryMsg) -> QueryResult {
    match msg {
        QueryMsg::Status => to_binary(&get_status(deps)?),
        QueryMsg::PairInfo => {
            let config = load_config(deps)?;

            let balances = config.pair.query_balances(
                &deps.querier,
                config.contract_addr,
                config.viewing_key.0,
            )?;
            let total_liquidity = query_liquidity(&deps.querier, &config.lp_token_info)?;

            to_binary(&QueryMsgResponse::PairInfo {
                liquidity_token: config.lp_token_info,
                factory: config.factory_info,
                pair: config.pair,
                amount_0: balances[0],
                amount_1: balances[1],
                total_liquidity,
                contract_version: CONTRACT_VERSION,
            })
        }
        QueryMsg::SwapSimulation { offer } => {
            let config = load_config(deps)?;
            to_binary(&swap_simulation(deps, config, offer)?)
        }
    }
}

// Take action depending on the message coming in from
// the SNIP20 receiver interface. Doing swaps and removing liquidity
// this way, means no allowance is required.
fn receiver_callback<S: Storage, A: Api, Q: Querier>(
    deps: &mut Extern<S, A, Q>,
    env: Env,
    from: HumanAddr,
    amount: Uint128,
    msg: Option<Binary>,
) -> StdResult<HandleResponse> {
    let msg = msg.ok_or_else(|| {
        StdError::generic_err("Receiver callback \"msg\" parameter cannot be empty.")
    })?;

    let config = load_config(deps)?;

    match from_binary(&msg)? {
        ReceiverCallbackMsg::Swap {
            recipient,
            expected_return,
        } => {
            for token in config.pair.into_iter() {
                match token {
                    TokenType::CustomToken { contract_addr, .. } => {
                        if *contract_addr == env.message.sender {
                            let offer = TokenTypeAmount {
                                token: token.clone(),
                                amount,
                            };

                            return swap(
                                &deps.querier,
                                env,
                                config,
                                from,
                                recipient,
                                offer,
                                expected_return,
                            );
                        }
                    }
                    _ => continue,
                }
            }

            Err(StdError::unauthorized())
        }
        ReceiverCallbackMsg::RemoveLiquidity { recipient } => {
            if config.lp_token_info.address != env.message.sender {
                return Err(StdError::unauthorized());
            }

            remove_liquidity(deps, env, amount, recipient)
        }
    }
}

fn add_liquidity<S: Storage, A: Api, Q: Querier>(
    deps: &mut Extern<S, A, Q>,
    env: Env,
    deposit: TokenPairAmount<HumanAddr>,
    slippage: Option<Decimal>,
) -> StdResult<HandleResponse> {
    let config = load_config(&deps)?;

    let Config {
        pair,
        contract_addr,
        viewing_key,
        lp_token_info,
        ..
    } = config;

    if pair != deposit.pair {
        return Err(StdError::generic_err(
            "The provided tokens dont match those managed by the contract.",
        ));
    }

    // Because we asserted that the provided pair and the one that is managed by the contract
    // are identical, from here on, we must only work with the one provided (deposit.pair).
    // This is because even though pairs with orders (A,B) and (B,A) are identical, the `amount_0` and `amount_1`
    // variables correspond directly to the pair provided and not necessarily to the one stored. So in this case, order is important.

    let mut messages: Vec<CosmosMsg> = vec![];

    let mut pool_balances =
        deposit
            .pair
            .query_balances(&deps.querier, contract_addr, viewing_key.0)?;

    for (i, (amount, token)) in deposit.into_iter().enumerate() {
        match &token {
            TokenType::CustomToken {
                contract_addr,
                token_code_hash,
            } => {
                messages.push(snip20::transfer_from_msg(
                    env.message.sender.clone(),
                    env.contract.address.clone(),
                    amount,
                    None,
                    BLOCK_SIZE,
                    token_code_hash.clone(),
                    contract_addr.clone(),
                )?);
            }
            TokenType::NativeToken { .. } => {
                // If the asset is native token, balance is already increased.
                // To calculate properly we should subtract user deposit from the pool.
                token.assert_sent_native_token_balance(&env, amount)?;
                pool_balances[i] = (pool_balances[i] - amount)?;
            }
        }
    }

    assert_slippage_tolerance(
        slippage,
        &[deposit.amount_0, deposit.amount_1],
        &pool_balances,
    )?;

    let liquidity_supply = query_liquidity(&deps.querier, &lp_token_info)?;

    let lp_tokens = if liquidity_supply == Uint128::zero() {
        // If the provider is minting a new pool, the number of liquidity tokens they will
        // receive will equal sqrt(x * y), where x and y represent the amount of each token provided.

        let amount_0 = Uint256::from(deposit.amount_0);
        let amount_1 = Uint256::from(deposit.amount_1);

        (amount_0 * amount_1)?.sqrt()?.clamp_u128()?
    } else {
        // When adding to an existing pool, an equal amount of each token, proportional to the
        // current price, must be deposited. So, determine how many LP tokens are minted.

        let total_share = Uint256::from(liquidity_supply);

        let amount_0 = Uint256::from(deposit.amount_0);
        let pool_0 = Uint256::from(pool_balances[0]);

        let share_0 = ((amount_0 * total_share)? / pool_0)?;

        let amount_1 = Uint256::from(deposit.amount_1);
        let pool_1 = Uint256::from(pool_balances[1]);

        let share_1 = ((amount_1 * total_share)? / pool_1)?;

        std::cmp::min(share_0, share_1).clamp_u128()?
    };

    messages.push(snip20::mint_msg(
        env.message.sender,
        Uint128(lp_tokens),
        None,
        BLOCK_SIZE,
        lp_token_info.code_hash,
        lp_token_info.address,
    )?);

    Ok(HandleResponse {
        messages,
        log: vec![
            log("action", "provide_liquidity"),
            log("assets", format!("{}, {}", deposit.pair.0, deposit.pair.1)),
            log("share", lp_tokens),
        ],
        data: None,
    })
}

// This function works off the assumption that it was triggered by the LP token SNIP20
// receiver callback. i.e the message flow is SNIP20.send -> pair.remove_liquidity
// So need to have checked that the request was sent by one of the
// token contracts in this pair.
fn remove_liquidity<S: Storage, A: Api, Q: Querier>(
    deps: &mut Extern<S, A, Q>,
    env: Env,
    amount: Uint128,
    recipient: HumanAddr,
) -> StdResult<HandleResponse> {
    let config = load_config(&deps)?;

    let Config {
        pair,
        lp_token_info,
        contract_addr,
        viewing_key,
        ..
    } = config;

    let liquidity_supply = query_liquidity(&deps.querier, &lp_token_info)?;
    let pool_balances = pair.query_balances(&deps.querier, contract_addr, viewing_key.0)?;

    // Calculate the withdrawn amount for each token in the pair - for each token X
    // amount of X withdrawn = amount in pool for X * amount of LP tokens being burned / total liquidity pool amount

    let withdraw_amount = Uint256::from(amount);
    let total_liquidity = Uint256::from(liquidity_supply);

    let mut pool_withdrawn: [Uint128; 2] = [Uint128::zero(), Uint128::zero()];

    for (i, pool_amount) in pool_balances.iter().enumerate() {
        let pool_amount = Uint256::from(*pool_amount);
        pool_withdrawn[i] = ((pool_amount * withdraw_amount)? / total_liquidity)?
            .clamp_u128()?
            .into();
    }

    let mut messages: Vec<CosmosMsg> = Vec::with_capacity(3);

    for (i, token) in pair.into_iter().enumerate() {
        messages.push(token.create_send_msg(
            env.contract.address.clone(),
            recipient.clone(),
            pool_withdrawn[i],
        )?);
    }

    messages.push(snip20::burn_msg(
        amount,
        None,
        BLOCK_SIZE,
        lp_token_info.code_hash,
        lp_token_info.address,
    )?);

    Ok(HandleResponse {
        messages,
        log: vec![
            log("action", "remove_liquidity"),
            log("withdrawn_share", amount),
            log("refund_assets", format!("{}, {}", &pair.0, &pair.1)),
        ],
        data: None,
    })
}

// This function works off the assumption that it was triggered by the SNIP20
// receiver callback. i.e the message flow is SNIP20.send -> pair.swap
// So need to have checked that the request was sent by one of the
// token contracts in this pair.
// It also doesn't check for sent native balance.
fn swap(
    querier: &impl Querier,
    env: Env,
    config: Config<HumanAddr>,
    sender: HumanAddr,
    recipient: Option<HumanAddr>,
    offer: TokenTypeAmount<HumanAddr>,
    expected_return: Option<Uint128>,
) -> StdResult<HandleResponse> {
    let settings = query_exchange_settings(querier, config.factory_info.clone())?;
    let swap = do_swap(querier, &config, &settings, &offer, false)?;

    if let Some(expected_return) = expected_return {
        if swap.result.return_amount.lt(&expected_return) {
            return Err(StdError::generic_err(
                "Operation fell short of expected_return",
            ));
        }
    }

    let mut messages = Vec::with_capacity(2);

    // Transfer a small fee to the burner address
    if let Some(burner_address) = settings.sienna_burner {
        if swap.sienna_commission > Uint128::zero() {
            match &offer.token {
                TokenType::CustomToken {
                    contract_addr,
                    token_code_hash,
                } => {
                    messages.push(snip20::transfer_msg(
                        burner_address,
                        swap.sienna_commission,
                        None,
                        BLOCK_SIZE,
                        token_code_hash.clone(),
                        contract_addr.clone(),
                    )?);
                }
                TokenType::NativeToken { denom } => {
                    offer.assert_sent_native_token_balance(&env)?;

                    messages.push(CosmosMsg::Bank(BankMsg::Send {
                        from_address: env.contract.address.clone(),
                        to_address: burner_address,
                        amount: vec![Coin {
                            denom: denom.clone(),
                            amount: swap.sienna_commission,
                        }],
                    }));
                }
            }
        }
    }

    // Send the resulting amount of the output token
    let index = config.pair.get_token_index(&offer.token).unwrap(); // Safe, checked in do_swap
    let token = config.pair.get_token(index ^ 1).unwrap();

    let recipient = recipient.unwrap_or(sender);
    messages.push(token.create_send_msg(
        env.contract.address,
        recipient,
        swap.result.return_amount,
    )?);

    Ok(HandleResponse {
        messages,
        log: vec![
            log("action", "swap"),
            log("offer_token", offer.token),
            log("offer_amount", offer.amount),
            log("return_amount", swap.result.return_amount),
            log("spread_amount", swap.result.spread_amount),
            log("sienna_commission", swap.sienna_commission),
            log("swap_commission", swap.swap_commission),
            log("commission_amount", swap.total_commission),
        ],
        data: None,
    })
}

fn query_liquidity(
    querier: &impl Querier,
    lp_token_info: &ContractInstance<HumanAddr>,
) -> StdResult<Uint128> {
    let result = snip20::token_info_query(
        querier,
        BLOCK_SIZE,
        lp_token_info.code_hash.clone(),
        lp_token_info.address.clone(),
    )?;

    //If this happens, the LP token has been incorrectly configured
    if result.total_supply.is_none() {
        unreachable!("LP token has no available supply.");
    }

    Ok(result.total_supply.unwrap())
}

fn swap_simulation<S: Storage, A: Api, Q: Querier>(
    deps: &Extern<S, A, Q>,
    config: Config<HumanAddr>,
    offer: TokenTypeAmount<HumanAddr>,
) -> StdResult<SwapSimulationResponse> {
    let settings = query_exchange_settings(&deps.querier, config.factory_info.clone())?;

    let swap = do_swap(&deps.querier, &config, &settings, &offer, true)?;

    Ok(SwapSimulationResponse {
        return_amount: swap.result.return_amount,
        spread_amount: swap.result.spread_amount,
        commission_amount: swap.total_commission,
    })
}

fn register_lp_token<S: Storage, A: Api, Q: Querier>(
    deps: &mut Extern<S, A, Q>,
    env: Env,
) -> StdResult<HandleResponse> {
    let mut config = load_config(&deps)?;

    //This should only be set once when the LP token is instantiated.
    if config.lp_token_info.address != HumanAddr::default() {
        return Err(StdError::unauthorized());
    }

    config.lp_token_info.address = env.message.sender.clone();

    store_config(deps, &config)?;

    Ok(HandleResponse {
        messages: vec![snip20::register_receive_msg(
            env.contract_code_hash,
            None,
            BLOCK_SIZE,
            config.lp_token_info.code_hash,
            env.message.sender.clone(),
        )?],
        log: vec![log("liquidity_token_addr", env.message.sender)],
        data: None,
    })
}

fn register_custom_token(
    env: &Env,
    messages: &mut Vec<CosmosMsg>,
    token: &TokenType<HumanAddr>,
    viewing_key: &ViewingKey,
) -> StdResult<()> {
    if let TokenType::CustomToken {
        contract_addr,
        token_code_hash,
        ..
    } = token
    {
        messages.push(snip20::set_viewing_key_msg(
            viewing_key.0.clone(),
            None,
            BLOCK_SIZE,
            token_code_hash.clone(),
            contract_addr.clone(),
        )?);
        messages.push(snip20::register_receive_msg(
            env.contract_code_hash.clone(),
            None,
            BLOCK_SIZE,
            token_code_hash.clone(),
            contract_addr.clone(),
        )?);
    }

    Ok(())
}

fn do_swap(
    querier: &impl Querier,
    config: &Config<HumanAddr>,
    settings: &ExchangeSettings<HumanAddr>,
    offer: &TokenTypeAmount<HumanAddr>,
    is_simulation: bool,
) -> StdResult<SwapInfo> {
    if !config.pair.contains(&offer.token) {
        return Err(StdError::generic_err(format!(
            "The supplied token {}, is not managed by this contract.",
            offer.token
        )));
    }

    let offer_amount = Uint256::from(offer.amount);
    let swap_commission = percentage_decrease(offer_amount, settings.swap_fee)?;

    let sienna_commission = if settings.sienna_burner.is_some() {
        percentage_decrease(offer_amount, settings.sienna_fee)?
    } else {
        Uint128::zero()
    };

    let balances = config.pair.query_balances(
        querier,
        config.contract_addr.clone(),
        config.viewing_key.0.clone(),
    )?;
    let token_index = config.pair.get_token_index(&offer.token).unwrap(); //Safe because we checked above for existence

    let mut offer_pool = balances[token_index];

    if !is_simulation {
        // If not a simulation, need to subtract the incoming amount
        // from the pool
        offer_pool = (offer_pool - offer.amount)?;
    }

    let total_commission = swap_commission + sienna_commission;
    let offer_amount = (offer.amount - total_commission)?;

    Ok(SwapInfo {
        total_commission,
        swap_commission,
        sienna_commission,
        result: compute_swap(offer_pool, balances[token_index ^ 1], offer_amount)?,
    })
}

// Based on https://github.com/enigmampc/SecretSwap/blob/ffd72d1c94096ac3a78aaf8e576f22584f49fe7a/contracts/secretswap_pair/src/contract.rs#L768
fn compute_swap(
    offer_pool: Uint128,
    ask_pool: Uint128,
    offer_amount: Uint128,
) -> StdResult<SwapResult> {
    // offer => ask
    let offer_pool = Uint256::from(offer_pool);
    let ask_pool = Uint256::from(ask_pool);
    let offer_amount = Uint256::from(offer_amount);

    let total_pool = (offer_pool * ask_pool)?;
    let return_amount = (ask_pool - (total_pool / (offer_pool + offer_amount)?)?)?;

    // spread = offer_amount * ask_pool / offer_pool - return_amount
    let spread_amount = ((offer_amount * ask_pool)? / offer_pool)?;
    let spread_amount = (spread_amount - return_amount).unwrap_or(Uint256::zero());

    Ok(SwapResult {
        return_amount: return_amount.clamp_u128()?.into(),
        spread_amount: spread_amount.clamp_u128()?.into(),
    })
}

fn percentage_decrease(amount: Uint256, fee: Fee) -> StdResult<Uint128> {
    let nom = Uint256::from(fee.nom);
    let denom = Uint256::from(fee.denom);

    let decrease_amount = ((amount * nom)? / denom)?;

    Ok(decrease_amount.clamp_u128()?.into())
}

/// The amount the price moves in a trading pair between when a transaction is submitted and when it is executed.
/// Returns an `StdError` if the range of the expected tokens to be received is exceeded.
fn assert_slippage_tolerance(
    slippage: Option<Decimal>,
    deposits: &[Uint128; 2],
    pools: &[Uint128; 2],
) -> StdResult<()> {
    if slippage.is_none() {
        return Ok(());
    }

    let one_minus_slippage_tolerance =
        decimal_math::decimal_subtraction(Decimal::one(), slippage.unwrap())?;

    // Ensure each prices are not dropped as much as slippage tolerance rate
    if decimal_math::decimal_multiplication(
        Decimal::from_ratio(deposits[0], deposits[1]),
        one_minus_slippage_tolerance,
    ) > Decimal::from_ratio(pools[0], pools[1])
        || decimal_math::decimal_multiplication(
            Decimal::from_ratio(deposits[1], deposits[0]),
            one_minus_slippage_tolerance,
        ) > Decimal::from_ratio(pools[1], pools[0])
    {
        return Err(StdError::generic_err(
            "Operation exceeds max slippage tolerance",
        ));
    }

    Ok(())
}

fn query_exchange_settings(
    querier: &impl Querier,
    factory: ContractInstance<HumanAddr>,
) -> StdResult<ExchangeSettings<HumanAddr>> {
    let result: FactoryResponse = querier.query(&QueryRequest::Wasm(WasmQuery::Smart {
        callback_code_hash: factory.code_hash,
        contract_addr: factory.address,
        msg: to_binary(&FactoryQueryMsg::GetExchangeSettings)?,
    }))?;

    match result {
        FactoryResponse::GetExchangeSettings { settings } => Ok(settings),
        _ => Err(StdError::generic_err(
            "An error occurred while trying to retrieve exchange settings.",
        )),
    }
}<|MERGE_RESOLUTION|>--- conflicted
+++ resolved
@@ -89,8 +89,7 @@
             }),
             initial_balances: None,
             initial_allowances: None,
-<<<<<<< HEAD
-            prng_seed: Binary::from(rng.rand_bytes()),
+            prng_seed: msg.prng_seed,
             config: Some(
                 Snip20InitConfig::builder()
                     .public_total_supply()
@@ -98,15 +97,6 @@
                     .enable_burn()
                     .build(),
             ),
-=======
-            prng_seed: msg.prng_seed,
-            config: Some(Snip20InitConfig::builder()
-                .public_total_supply()
-                .enable_mint()
-                .enable_burn()
-                .build()
-            )
->>>>>>> b42326aa
         })?,
         send: vec![],
         label: format!(

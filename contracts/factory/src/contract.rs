--- conflicted
+++ resolved
@@ -1,20 +1,7 @@
 use amm_shared::{
-    Pagination, TokenPair,
     exchange::Exchange,
     fadroma::{
         admin::{
-<<<<<<< HEAD
-            handle as admin_handle,
-            query as admin_query,
-            assert_admin, load_admin,
-            Admin, DefaultImpl as AdminImpl
-        },
-        require_admin::require_admin,
-        scrt::{
-            log, to_binary, Api, Binary, CosmosMsg, Env, Extern, 
-            InitResponse, Querier, StdError, StdResult, Storage, 
-            HandleResponse, HumanAddr, WasmMsg
-=======
             assert_admin, handle as admin_handle, load_admin, query as admin_query, Admin,
             DefaultImpl as AdminImpl,
         },
@@ -22,31 +9,12 @@
         scrt::{
             log, to_binary, Api, Binary, CosmosMsg, Env, Extern, HandleResponse, HumanAddr,
             InitResponse, Querier, StdError, StdResult, Storage, WasmMsg,
->>>>>>> 0965d922
         },
         scrt_addr::Humanize,
         scrt_callback::Callback,
         scrt_link::ContractLink,
         scrt_migrate,
         scrt_migrate::{get_status, ContractStatusLevel},
-<<<<<<< HEAD
-        scrt_storage::{load, remove, save}
-    },
-    msg::{
-        exchange::{InitMsg as ExchangeInitMsg, HandleMsg as ExchangeHandleMsg},
-        factory::{HandleMsg, InitMsg, QueryMsg, QueryResponse},
-        ido::{InitMsg as IdoInitMsg, TokenSaleConfig, WhitelistRequest},
-        launchpad::{InitMsg as LaunchpadInitMsg, TokenSettings}
-    }
-};
-
-use crate::state::{
-    get_address_for_pair, get_exchanges, get_idos, ido_whitelist_add, ido_whitelist_remove,
-    is_ido_whitelisted, load_config, load_launchpad_instance, load_prng_seed, pair_exists,
-    save_config, save_launchpad_instance, save_prng_seed, store_exchanges, store_ido_addresses,
-    exchanges_store, save_migration_password, load_migration_password, remove_migration_password,
-    Config
-=======
         scrt_storage::{load, remove, save},
     },
     msg::{
@@ -65,7 +33,6 @@
     load_migration_password, load_prng_seed, load_router_instance, pair_exists,
     remove_migration_password, save_config, save_launchpad_instance, save_migration_password,
     save_prng_seed, save_router_instance, store_exchanges, store_ido_addresses, Config,
->>>>>>> 0965d922
 };
 
 pub const EPHEMERAL_STORAGE_KEY: &[u8] = b"ephemeral_storage";
@@ -77,16 +44,6 @@
     msg: InitMsg,
 ) -> StdResult<InitResponse> {
     save_prng_seed(&mut deps.storage, &msg.prng_seed)?;
-<<<<<<< HEAD
-    save_config(deps, &Config {
-        snip20_contract: msg.snip20_contract,
-        lp_token_contract: msg.lp_token_contract,
-        pair_contract: msg.pair_contract,
-        launchpad_contract: msg.launchpad_contract,
-        ido_contract: msg.ido_contract,
-        exchange_settings: msg.exchange_settings,
-    })?;
-=======
     save_config(
         deps,
         &Config {
@@ -99,7 +56,6 @@
             exchange_settings: msg.exchange_settings,
         },
     )?;
->>>>>>> 0965d922
 
     AdminImpl.new(msg.admin, deps, env)
 }
@@ -110,17 +66,6 @@
     msg: HandleMsg,
 ) -> StdResult<HandleResponse> {
     match msg {
-<<<<<<< HEAD
-        HandleMsg::SetStatus { level, reason, new_address } => {
-            scrt_migrate::set_status(deps, env, level, reason, new_address)?;
-            
-            return Ok(HandleResponse::default());
-        },
-        HandleMsg::TransferExchanges { password, new_instance, skip } => {
-            return transfer_exchanges(deps, env, new_instance, password, skip);
-        },
-        _ => { }
-=======
         HandleMsg::SetStatus {
             level,
             reason,
@@ -137,7 +82,6 @@
             return transfer_exchanges(deps, env, new_instance, password, skip);
         }
         _ => {}
->>>>>>> 0965d922
     }
 
     scrt_migrate::is_operational(&deps)?;
@@ -147,20 +91,6 @@
         HandleMsg::TransferExchanges { .. } => unreachable!(),
         HandleMsg::SetConfig { .. } => set_config(deps, env, msg),
         HandleMsg::IdoWhitelist { addresses } => ido_whitelist(deps, env, addresses),
-<<<<<<< HEAD
-        HandleMsg::CreateExchange { pair, entropy } =>
-            create_exchange(deps, env, pair, entropy),
-        HandleMsg::CreateLaunchpad { tokens, entropy } =>
-            create_launchpad(deps, env, tokens, entropy),
-        HandleMsg::RegisterLaunchpad { signature } => register_launchpad(deps, env, signature),
-        HandleMsg::CreateIdo { info, tokens, entropy } =>
-            create_ido(deps, env, info, tokens, entropy),
-        HandleMsg::RegisterIdo { signature } => register_ido(deps, env, signature),
-        HandleMsg::RegisterExchange { pair, signature } =>
-            register_exchange(deps, env, pair, signature),
-        HandleMsg::ReceiveExchanges { password, finalize, exchanges } =>
-            receive_exchanges(deps, password, finalize, exchanges),
-=======
         HandleMsg::CreateExchange { pair, entropy } => create_exchange(deps, env, pair, entropy),
         HandleMsg::CreateLaunchpad { tokens, entropy } => {
             create_launchpad(deps, env, tokens, entropy)
@@ -182,7 +112,6 @@
             finalize,
             exchanges,
         } => receive_exchanges(deps, password, finalize, exchanges),
->>>>>>> 0965d922
         HandleMsg::SetMigrationPassword { password } => set_migration_password(deps, env, password),
         HandleMsg::AddIdos { idos } => add_idos(deps, env, idos),
         HandleMsg::AddLaunchpad { launchpad } => add_launchpad(deps, env, launchpad),
@@ -361,13 +290,8 @@
         pair,
         contract: ContractLink {
             address: env.message.sender.clone(),
-<<<<<<< HEAD
-            code_hash: config.pair_contract.code_hash
-        }
-=======
             code_hash: config.pair_contract.code_hash,
         },
->>>>>>> 0965d922
     };
 
     store_exchanges(deps, vec![exchange])?;
@@ -635,11 +559,7 @@
     env: Env,
     new_instance: ContractLink<HumanAddr>,
     password: String,
-<<<<<<< HEAD
-    skip: Option<Vec<HumanAddr>>
-=======
     skip: Option<Vec<HumanAddr>>,
->>>>>>> 0965d922
 ) -> StdResult<HandleResponse> {
     let status = scrt_migrate::get_status(&deps)?;
 
@@ -649,24 +569,13 @@
             env,
             ContractStatusLevel::Migrating,
             "Migrating to new factory.".into(),
-<<<<<<< HEAD
-            Some(new_instance.address.clone())
-=======
             Some(new_instance.address.clone()),
->>>>>>> 0965d922
         )?;
     }
 
     let skip = skip.unwrap_or(vec![]);
     let mut exchanges_store = exchanges_store();
 
-<<<<<<< HEAD
-    let len = exchanges_store.len(&deps.storage)?.min(TRANSFER_LIMIT as u64);
-    let mut messages = Vec::with_capacity(len as usize - skip.len() + 1);
-    let mut exchanges = Vec::with_capacity(len as usize - skip.len());
-
-    for e in exchanges_store.iter(&deps.storage)?.rev().take(TRANSFER_LIMIT) {
-=======
     let len = exchanges_store
         .len(&deps.storage)?
         .min(TRANSFER_LIMIT as u64);
@@ -678,7 +587,6 @@
         .rev()
         .take(TRANSFER_LIMIT)
     {
->>>>>>> 0965d922
         let e = e?.humanize(&deps.api)?;
 
         if skip.contains(&e.contract.address) {
@@ -690,13 +598,8 @@
             callback_code_hash: e.contract.code_hash.clone(),
             send: vec![],
             msg: to_binary(&ExchangeHandleMsg::ChangeFactory {
-<<<<<<< HEAD
-                contract: new_instance.clone()
-            })?
-=======
                 contract: new_instance.clone(),
             })?,
->>>>>>> 0965d922
         }));
 
         exchanges.push(e);
@@ -716,27 +619,14 @@
         msg: to_binary(&HandleMsg::ReceiveExchanges {
             password,
             finalize: len == 0,
-<<<<<<< HEAD
-            exchanges
-        })?
-=======
             exchanges,
         })?,
->>>>>>> 0965d922
     }));
 
     Ok(HandleResponse {
         messages,
-<<<<<<< HEAD
-        log: vec![
-            log("action", "transfer_exchanges"),
-            log("remaining", len)
-        ],
-        data: None
-=======
         log: vec![log("action", "transfer_exchanges"), log("remaining", len)],
         data: None,
->>>>>>> 0965d922
     })
 }
 
@@ -744,11 +634,7 @@
     deps: &mut Extern<S, A, Q>,
     password: String,
     finalize: bool,
-<<<<<<< HEAD
-    exchanges: Vec<Exchange<HumanAddr>>
-=======
     exchanges: Vec<Exchange<HumanAddr>>,
->>>>>>> 0965d922
 ) -> StdResult<HandleResponse> {
     let stored_pass = load_migration_password(&deps.storage)?;
 
@@ -765,14 +651,7 @@
 
     Ok(HandleResponse {
         messages: vec![],
-<<<<<<< HEAD
-        log: vec![
-            log("action", "receive_exchanges"),
-            log("received", len)
-        ],
-=======
         log: vec![log("action", "receive_exchanges"), log("received", len)],
->>>>>>> 0965d922
         data: None,
     })
 }
@@ -781,11 +660,7 @@
 fn set_migration_password<S: Storage, A: Api, Q: Querier>(
     deps: &mut Extern<S, A, Q>,
     env: Env,
-<<<<<<< HEAD
-    password: String
-=======
     password: String,
->>>>>>> 0965d922
 ) -> StdResult<HandleResponse> {
     save_migration_password(&mut deps.storage, &password)?;
 
@@ -890,14 +765,8 @@
 }
 
 fn ensure_correct_signature(storage: &mut impl Storage, signature: Binary) -> StdResult<()> {
-<<<<<<< HEAD
-    let stored_signature: Binary = load(storage, EPHEMERAL_STORAGE_KEY)?
-        .ok_or_else(|| StdError::unauthorized())?;
-    
-=======
     let stored_signature: Binary =
         load(storage, EPHEMERAL_STORAGE_KEY)?.ok_or_else(|| StdError::unauthorized())?;
->>>>>>> 0965d922
     if stored_signature != signature {
         return Err(StdError::unauthorized());
     }

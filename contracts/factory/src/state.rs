--- conflicted
+++ resolved
@@ -6,13 +6,7 @@
         cosmwasm_std::{
             Api, Binary, CanonicalAddr, Extern, HumanAddr, Querier, StdError, StdResult, Storage,
         },
-<<<<<<< HEAD
-        storage::{load, save},
-=======
-        addr::{Humanize, Canonize},
-        callback::ContractInstantiationInfo,
-        storage::{save, load, ns_save, ns_load, ns_remove}
->>>>>>> c46a30c9
+        storage::{load, ns_load, ns_remove, ns_save, save},
     },
     msg::factory::InitMsg,
     Pagination, TokenPair, TokenType,
@@ -109,20 +103,7 @@
     pair: &TokenPair<HumanAddr>,
 ) -> StdResult<bool> {
     let key = generate_pair_key(&pair.canonize(&deps.api)?);
-<<<<<<< HEAD
-    Ok(deps.storage.get(&key).is_some())
-}
-
-/// Stores information about an exchange contract. Returns an `StdError` if the exchange
-/// already exists or if something else goes wrong.
-pub(crate) fn store_exchange<S: Storage, A: Api, Q: Querier>(
-    deps: &mut Extern<S, A, Q>,
-    exchange: Exchange<HumanAddr>,
-) -> StdResult<()> {
-    let mut exchanges = load_exchanges(&deps.storage)?;
-=======
     let result: Option<CanonicalAddr> = ns_load(&deps.storage, NS_EXCHANGE_ADDR, &key)?;
->>>>>>> c46a30c9
 
     Ok(result.is_some())
 }
@@ -138,13 +119,19 @@
         let key = generate_pair_key(&exchange.pair);
 
         let result: Option<CanonicalAddr> = ns_load(&deps.storage, NS_EXCHANGE_ADDR, &key)?;
-    
         if result.is_some() {
-            return Err(StdError::generic_err(format!("Exchange ({}) already exists", exchange.pair)));
+            return Err(StdError::generic_err(format!(
+                "Exchange ({}) already exists",
+                exchange.pair
+            )));
         }
-    
         ns_save(&mut deps.storage, NS_EXCHANGE_ADDR, &key, &exchange.address)?;
-        ns_save(&mut deps.storage, NS_EXCHANGES, count.to_string().as_bytes(), &exchange)?;
+        ns_save(
+            &mut deps.storage,
+            NS_EXCHANGES,
+            count.to_string().as_bytes(),
+            &exchange,
+        )?;
 
         count += 1;
     }
@@ -159,31 +146,12 @@
 ) -> StdResult<HumanAddr> {
     let key = generate_pair_key(&pair.canonize(&deps.api)?);
 
-<<<<<<< HEAD
-    let canonical = load(&deps.storage, &key)?
+    let canonical = ns_load(&deps.storage, NS_EXCHANGE_ADDR, &key)?
         .ok_or_else(|| StdError::generic_err("Address doesn't exist in storage."))?;
-=======
-    let canonical = ns_load(&deps.storage, NS_EXCHANGE_ADDR, &key)?.ok_or_else(||
-        StdError::generic_err("Address doesn't exist in storage.")
-    )?;
->>>>>>> c46a30c9
 
     deps.api.human_address(&canonical)
 }
 
-<<<<<<< HEAD
-pub(crate) fn store_ido_address<S: Storage, A: Api, Q: Querier>(
-    deps: &mut Extern<S, A, Q>,
-    address: &HumanAddr,
-) -> StdResult<()> {
-    let mut count = load_ido_count(&deps.storage)?;
-
-    store_ido_address_impl(deps, address, &mut count)?;
-    save_ido_count(&mut deps.storage, count)
-}
-
-=======
->>>>>>> c46a30c9
 pub(crate) fn store_ido_addresses<S: Storage, A: Api, Q: Querier>(
     deps: &mut Extern<S, A, Q>,
     addresses: Vec<HumanAddr>,
@@ -192,7 +160,12 @@
 
     for address in addresses {
         let address = deps.api.canonical_address(&address)?;
-        ns_save(&mut deps.storage, NS_IDOS, count.to_string().as_bytes(), &address)?;
+        ns_save(
+            &mut deps.storage,
+            NS_IDOS,
+            count.to_string().as_bytes(),
+            &address,
+        )?;
 
         count += 1;
     }
@@ -216,16 +189,8 @@
     let mut result = Vec::with_capacity((end - pagination.start) as usize);
 
     for i in pagination.start..end {
-<<<<<<< HEAD
-        let index = generate_ido_index(i);
-        let addr: CanonicalAddr = load(&deps.storage, index.as_slice())?
+        let addr: CanonicalAddr = ns_load(&deps.storage, NS_IDOS, i.to_string().as_bytes())?
             .ok_or_else(|| StdError::generic_err("IDO address doesn't exist in storage."))?;
-=======
-        let addr: CanonicalAddr = ns_load(&deps.storage, NS_IDOS, i.to_string().as_bytes())?
-            .ok_or_else(||
-                StdError::generic_err("IDO address doesn't exist in storage.")
-            )?;
->>>>>>> c46a30c9
 
         let human_addr = deps.api.human_address(&addr)?;
         result.push(human_addr);
@@ -249,21 +214,12 @@
 
     let mut result = Vec::with_capacity((end - pagination.start) as usize);
 
-<<<<<<< HEAD
-    let exchanges = exchanges
-        .drain((pagination.start as usize)..(end as usize))
-        .collect::<Vec<Exchange<CanonicalAddr>>>();
-    for exchange in exchanges {
-        result.push(exchange.humanize(&deps.api)?)
-=======
     for i in pagination.start..end {
-        let exchange: Exchange<CanonicalAddr> = ns_load(&deps.storage, NS_EXCHANGES, i.to_string().as_bytes())?
-            .ok_or_else(||
-                StdError::generic_err("Exchange doesn't exist in storage.")
-            )?;
+        let exchange: Exchange<CanonicalAddr> =
+            ns_load(&deps.storage, NS_EXCHANGES, i.to_string().as_bytes())?
+                .ok_or_else(|| StdError::generic_err("Exchange doesn't exist in storage."))?;
 
         result.push(exchange.humanize(&deps.api)?);
->>>>>>> c46a30c9
     }
 
     Ok(result)
@@ -271,11 +227,16 @@
 
 pub(crate) fn ido_whitelist_add<S: Storage, A: Api, Q: Querier>(
     deps: &mut Extern<S, A, Q>,
-    addresses: Vec<HumanAddr>
+    addresses: Vec<HumanAddr>,
 ) -> StdResult<()> {
     for address in addresses {
         let address = deps.api.canonical_address(&address)?;
-        ns_save(&mut deps.storage, NS_IDO_WHITELIST, address.as_slice(), &1u8)?;
+        ns_save(
+            &mut deps.storage,
+            NS_IDO_WHITELIST,
+            address.as_slice(),
+            &1u8,
+        )?;
     }
 
     Ok(())
@@ -283,16 +244,20 @@
 
 pub(crate) fn ido_whitelist_remove<S: Storage, A: Api, Q: Querier>(
     deps: &mut Extern<S, A, Q>,
-    address: &HumanAddr
+    address: &HumanAddr,
 ) -> StdResult<()> {
     let address = deps.api.canonical_address(address)?;
 
-    Ok(ns_remove(&mut deps.storage, NS_IDO_WHITELIST, address.as_slice()))
+    Ok(ns_remove(
+        &mut deps.storage,
+        NS_IDO_WHITELIST,
+        address.as_slice(),
+    ))
 }
 
 pub(crate) fn is_ido_whitelisted<S: Storage, A: Api, Q: Querier>(
     deps: &Extern<S, A, Q>,
-    address: &HumanAddr
+    address: &HumanAddr,
 ) -> StdResult<bool> {
     let address = deps.api.canonical_address(address)?;
     let result: Option<u8> = ns_load(&deps.storage, NS_IDO_WHITELIST, address.as_slice())?;
@@ -318,59 +283,6 @@
     bytes.concat()
 }
 
-<<<<<<< HEAD
-fn store_exchange_impl<S: Storage, A: Api, Q: Querier>(
-    deps: &mut Extern<S, A, Q>,
-    exchange: Exchange<HumanAddr>,
-    exchanges: &mut Vec<Exchange<CanonicalAddr>>,
-) -> StdResult<()> {
-    let exchange = exchange.canonize(&deps.api)?;
-    let key = generate_pair_key(&exchange.pair);
-
-    if deps.storage.get(&key).is_some() {
-        return Err(StdError::generic_err(format!(
-            "Exchange ({}) already exists",
-            exchange.pair
-        )));
-    }
-
-    save(&mut deps.storage, &key, &exchange.address)?;
-
-    if exchanges.iter().any(|e| e.address == exchange.address) {
-        return Err(StdError::generic_err(format!(
-            "Exchange address ({}) already exists",
-            exchange.address
-        )));
-    }
-
-    exchanges.push(exchange);
-
-    Ok(())
-}
-
-fn store_ido_address_impl<S: Storage, A: Api, Q: Querier>(
-    deps: &mut Extern<S, A, Q>,
-    address: &HumanAddr,
-    count: &mut u64,
-) -> StdResult<()> {
-    let address = deps.api.canonical_address(&address)?;
-    let index = generate_ido_index(*count);
-
-    *count += 1;
-
-    save(&mut deps.storage, index.as_slice(), &address)
-}
-
-#[inline]
-fn save_exchanges(
-    storage: &mut impl Storage,
-    exchanges: &Vec<Exchange<CanonicalAddr>>,
-) -> StdResult<()> {
-    save(storage, EXCHANGES_KEY, exchanges)
-}
-
-=======
->>>>>>> c46a30c9
 #[inline]
 fn load_ido_count(storage: &impl Storage) -> StdResult<u64> {
     Ok(load(storage, IDO_COUNT_KEY)?.unwrap_or(0))
@@ -382,10 +294,6 @@
 }
 
 #[inline]
-<<<<<<< HEAD
-fn generate_ido_index(index: u64) -> Vec<u8> {
-    [IDO_PREFIX, index.to_string().as_bytes()].concat()
-=======
 fn load_exchange_count(storage: &impl Storage) -> StdResult<u64> {
     Ok(load(storage, EXCHANGE_COUNT_KEY)?.unwrap_or(0))
 }
@@ -393,5 +301,4 @@
 #[inline]
 fn save_exchange_count(storage: &mut impl Storage, count: u64) -> StdResult<()> {
     save(storage, EXCHANGE_COUNT_KEY, &count)
->>>>>>> c46a30c9
 }
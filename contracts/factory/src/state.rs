--- conflicted
+++ resolved
@@ -6,20 +6,11 @@
         scrt::{
             Api, Binary, CanonicalAddr, Extern, HumanAddr, Querier, StdError, StdResult, Storage,
         },
-<<<<<<< HEAD
-        scrt_storage::{
-            load, ns_load, ns_remove, ns_save,
-            save, remove, IterableStorage
-        },
-    },
-    Pagination, TokenPair, TokenType
-=======
         scrt_addr::{Canonize, Humanize},
         scrt_link::{ContractInstantiationInfo, ContractLink},
         scrt_storage::{load, ns_load, ns_remove, ns_save, remove, save, IterableStorage},
     },
     Pagination, TokenPair, TokenType,
->>>>>>> 0965d922
 };
 use serde::{Deserialize, Serialize};
 
@@ -27,10 +18,7 @@
 const PRNG_KEY: &[u8] = b"prng_seed";
 const LAUNCHPAD_KEY: &[u8] = b"launchpad_instance";
 const MIGRATION_KEY: &[u8] = b"migration";
-<<<<<<< HEAD
-=======
 const ROUTER_KEY: &[u8] = b"router";
->>>>>>> 0965d922
 
 const NS_IDO_WHITELIST: &[u8] = b"ido_whitelist";
 const NS_IDOS: &[u8] = b"idos";
@@ -132,8 +120,6 @@
     load(storage, LAUNCHPAD_KEY)
 }
 
-<<<<<<< HEAD
-=======
 pub(crate) fn save_router_instance(
     storage: &mut impl Storage,
     instance: &ContractLink<HumanAddr>,
@@ -147,7 +133,6 @@
     load(storage, ROUTER_KEY)
 }
 
->>>>>>> 0965d922
 #[inline]
 pub(crate) fn exchanges_store() -> IterableStorage<Exchange<CanonicalAddr>> {
     IterableStorage::new(NS_EXCHANGES)
@@ -188,16 +173,12 @@
             )));
         }
 
-<<<<<<< HEAD
-        ns_save(&mut deps.storage, NS_EXCHANGES, &key, &exchange.contract.address)?;
-=======
         ns_save(
             &mut deps.storage,
             NS_EXCHANGES,
             &key,
             &exchange.contract.address,
         )?;
->>>>>>> 0965d922
         exchanges_store.push(&mut deps.storage, &exchange)?;
     }
 
@@ -238,12 +219,8 @@
     let limit = pagination.limit.min(PAGINATION_LIMIT);
 
     let idos_store = idos_store();
-<<<<<<< HEAD
-    let iterator = idos_store.iter(&deps.storage)?
-=======
     let iterator = idos_store
         .iter(&deps.storage)?
->>>>>>> 0965d922
         .skip(pagination.start as usize)
         .take(limit as usize);
 
@@ -264,12 +241,8 @@
     let limit = pagination.limit.min(PAGINATION_LIMIT);
 
     let exchanges_store = exchanges_store();
-<<<<<<< HEAD
-    let iterator = exchanges_store.iter(&deps.storage)?
-=======
     let iterator = exchanges_store
         .iter(&deps.storage)?
->>>>>>> 0965d922
         .skip(pagination.start as usize)
         .take(limit as usize);
 
